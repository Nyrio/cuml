--- conflicted
+++ resolved
@@ -16,9 +16,7 @@
 - PR #1594: Train-test split is now reproducible
 - PR #1590: Fix destination directory structure for run-clang-format.py
 - PR #1611: Fixing pickling errors for KNN classifier and regressor
-<<<<<<< HEAD
 - PR #1540: prims: support for custom math-type used for computation inside adjusted rand index prim
-=======
 - PR #1617: Fixing pickling issues for SVC and SVR
 - PR #1634: Fix title in KNN docs
 - PR #1627: Adding a check for multi-class data in RF classification
@@ -29,7 +27,6 @@
 - PR #1670: Lasso & ElasticNet - cuml Handle added
 - PR #1671: Update for accessing cuDF Series pointer
 - PR #1652: Support XGBoost 1.0+ models in FIL
->>>>>>> c8e09558
 
 # cuML 0.12.0 (Date TBD)
 
