--- conflicted
+++ resolved
@@ -13,12 +13,9 @@
 - PR #1974: Reduce ARIMA testing time
 - PR #1984: Enable Ninja build
 - PR #1996: Cythonize in parallel
-<<<<<<< HEAD
-- PR #1883: Use cuML arrays in ARIMA
-=======
 - PR #2031: Encapsulating UCX-py interactions in singleton
 - PR #2029: Add C++ ARIMA log-likelihood benchmark
->>>>>>> 063c2c6f
+- PR #1883: Use cuML arrays in ARIMA
 
 ## Bug Fixes
 - PR #1939: Fix syntax error in cuml.common.array
