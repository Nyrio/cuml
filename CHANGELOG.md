# cuML 0.16.0 (Date TBD)

## New Features
- PR #2677: Ability to export RF trees as JSON
- PR #2698: Distributed TF-IDF transformer
- PR #2476: Porter Stemmer
- PR #2789: Dask LabelEncoder
- PR #2152: add FIL C++ benchmark
- PR #2638: Improve cython build with custom `build_ext`
- PR #2874: Issue warning for degraded accuracy with float64 models in Treelite

## Improvements
- PR #2873: Remove empty marker kernel code for NVTX markers
- PR #2796: Remove tokens of length 1 by default for text vectorizers
- PR #2741: Use rapids build packages in conda environments
- PR #2735: Update seed to random_state in random forest and associated tests
- PR #2739: Use cusparse_wrappers.h from RAFT
- PR #2729: Replace `cupy.sparse` with `cupyx.scipy.sparse`
- PR #2749: Correct docs for python version used in cuml_dev conda environment
- PR #2747: Adopting raft::handle_t and raft::comms::comms_t in cuML
- PR #2762: Fix broken links and provide minor edits to docs
- PR #2723: Support and enable convert_dtype in estimator predict
- PR #2758: Match sklearn's default n_components behavior for PCA
- PR #2770: Fix doxygen version during cmake
- PR #2766: Update default RandomForestRegressor score function to use r2
- PR #2775: Enablinbg mg gtests w/ raft mpi comms
- PR #2783: Add pytest that will fail when GPU IDs in Dask cluster are not unique
- PR #2784: Add SparseCumlArray container for sparse index/data arrays
- PR #2785: Add in cuML-specific dev conda dependencies
- PR #2778: Add README for FIL
- PR #2799: Reenable lightgbm test with lower (1%) proba accuracy
- PR #2800: Align cuML's spdlog version with RMM's
- PR #2824: Make data conversions warnings be debug level
- PR #2835: Rng prims, utils, and dependencies in RAFT
- PR #2541: Improve Documentation Examples and Source Linking
- PR #2837: Make the FIL node reorder loop more obvious
- PR #2849: make num_classes significant in FLOAT_SCALAR case
- PR #2792: Project flash (new build process) script changes
- PR #2850: Clean up unused params in paramsPCA
- PR #2871: Add timing function to utils
- PR #2863: in FIL, rename leaf_value_t enums to more descriptive
- PR #2892 Update ci/local/README.md

## Bug Fixes
- PR #2882: Allow import on machines without GPUs
- PR #2875: Bug fix to enable colorful NVTX markers
- PR #2744: Supporting larger number of classes in KNeighborsClassifier
- PR #2769: Remove outdated doxygen options for 1.8.20
- PR #2787: Skip lightgbm test for version 3 and above temporarily
- PR #2805: Retain index in stratified splitting for dataframes
- PR #2781: Use Python print to correctly redirect spdlogs when sys.stdout is changed
- PR #2787: Skip lightgbm test for version 3 and above temporarily
- PR #2813: Fix memory access in generation of non-row-major random blobs
- PR #2810: Update Rf MNMG threshold to prevent sporadic test failure
- PR #2808: Relax Doxygen version required in CMake to coincide with integration repo
- PR #2818: Fix parsing of singlegpu option in build command
- PR #2827: Force use of whole dataset when sample bootstrapping is disabled
- PR #2829: Fixing description for labels in docs and removing row number constraint from PCA xform/inverse_xform
- PR #2832: Updating stress tests that fail with OOM
- PR #2831: Removing repeated capture and parameter in lambda function
- PR #2847: Workaround for TSNE lockup, change caching preference.
- PR #2842: KNN index preprocessors were using incorrect n_samples
- PR #2848: Fix typo in Python docstring for UMAP
- PR #2856: Fix LabelEncoder for filtered input
- PR #2855: Updates for RMM being header only
<<<<<<< HEAD
- PR #2880: Fix bugs in Auto-ARIMA when s==None
=======
- PR #2877:  TSNE exception for n_components > 2
- PR #2879: Update unit test for LabelEncoder on filtered input
>>>>>>> a4bcdf11

# cuML 0.15.0 (Date TBD)

## New Features
- PR #2581: Added model persistence via joblib in each section of estimator_intro.ipynb
- PR #2554: Hashing Vectorizer and general vectorizer improvements
- PR #2240: Making Dask models pickleable
- PR #2267: CountVectorizer estimator
- PR #2261: Exposing new FAISS metrics through Python API
- PR #2287: Single-GPU TfidfTransformer implementation
- PR #2289: QR SVD solver for MNMG PCA
- PR #2312: column-major support for make_blobs
- PR #2172: Initial support for auto-ARIMA
- PR #2394: Adding cosine & correlation distance for KNN
- PR #2392: PCA can accept sparse inputs, and sparse prim for computing covariance
- PR #2465: Support pandas 1.0+
- PR #2550: Single GPU Target Encoder
- PR #2519: Precision recall curve using cupy
- PR #2500: Replace UMAP functionality dependency on nvgraph with RAFT Spectral Clustering
- PR #2502: cuML Implementation of `sklearn.metrics.pairwise_distances`
- PR #2520: TfidfVectorizer estimator
- PR #2211: MNMG KNN Classifier & Regressor
- PR #2461: Add KNN Sparse Output Functionality
- PR #2615: Incremental PCA
- PR #2594: Confidence intervals for ARIMA forecasts
- PR #2607: Add support for probability estimates in SVC
- PR #2618: SVM class and sample weights
- PR #2635: Decorator to generate docstrings with autodetection of parameters
- PR #2270: Multi class MNMG RF
- PR #2661: CUDA-11 support for single-gpu code
- PR #2322: Sparse FIL forests with 8-byte nodes
- PR #2675: Update conda recipes to support CUDA 11
- PR #2645: Add experimental, sklearn-based preprocessing

## Improvements
- PR #2336: Eliminate `rmm.device_array` usage
- PR #2262: Using fully shared PartDescriptor in MNMG decomposiition, linear models, and solvers
- PR #2310: Pinning ucx-py to 0.14 to make 0.15 CI pass
- PR #1945: enable clang tidy
- PR #2339: umap performance improvements
- PR #2308: Using fixture for Dask client to eliminate possiblity of not closing
- PR #2345: make C++ logger level definition to be the same as python layer
- PR #2329: Add short commit hash to conda package name
- PR #2362: Implement binary/multi-classification log loss with cupy
- PR #2363: Update threshold and make other changes for stress tests
- PR #2371: Updating MBSGD tests to use larger batches
- PR #2380: Pinning libcumlprims version to ease future updates
- PR #2405: Remove references to deprecated RMM headers.
- PR #2340: Import ARIMA in the root init file and fix the `test_fit_function` test
- PR #2408: Install meta packages for dependencies
- PR #2417: Move doc customization scripts to Jenkins
- PR #2427: Moving MNMG decomposition to cuml
- PR #2433: Add libcumlprims_mg to CMake
- PR #2420: Add and set convert_dtype default to True in estimator fit methods
- PR #2411: Refactor Mixin classes and use in classifier/regressor estimators
- PR #2442: fix setting RAFT_DIR from the RAFT_PATH env var
- PR #2469: Updating KNN c-api to document all arguments
- PR #2453: Add CumlArray to API doc
- PR #2440: Use Treelite Conda package
- PR #2403: Support for input and output type consistency in logistic regression predict_proba
- PR #2473: Add metrics.roc_auc_score to API docs. Additional readability and minor docs bug fixes
- PR #2468: Add `_n_features_in_` attribute to all single GPU estimators that implement fit
- PR #2489: Removing explicit FAISS build and adding dependency on libfaiss conda package
- PR #2480: Moving MNMG glm and solvers to cuml
- PR #2490: Moving MNMG KMeans to cuml
- PR #2483: Moving MNMG KNN to cuml
- PR #2492: Adding additional assertions to mnmg nearest neighbors pytests
- PR #2439: Update dask RF code to have print_detailed function
- PR #2431: Match output of classifier predict with target dtype
- PR #2237: Refactor RF cython code
- PR #2513: Fixing LGTM Analysis Issues
- PR #2099: Raise an error when float64 data is used with dask RF
- PR #2522: Renaming a few arguments in KNeighbors* to be more readable
- PR #2499: Provide access to `cuml.DBSCAN` core samples
- PR #2526: Removing PCA TSQR as a solver due to scalability issues
- PR #2536: Update conda upload versions for new supported CUDA/Python
- PR #2538: Remove Protobuf dependency
- PR #2553: Test pickle protocol 5 support
- PR #2570: Accepting single df or array input in train_test_split
- PR #2566: Remove deprecated cuDF from_gpu_matrix calls
- PR #2583: findpackage.cmake.in template for cmake dependencies
- PR #2577: Fully removing NVGraph dependency for CUDA 11 compatibility
- PR #2575: Speed up TfidfTransformer
- PR #2584: Removing dependency on sklearn's NotFittedError
- PR #2591: Generate benchmark datsets using `cuml.datasets`
- PR #2548: Fix limitation on number of rows usable with tSNE and refactor memory allocation
- PR #2589: including cuda-11 build fixes into raft
- PR #2599: Add Stratified train_test_split
- PR #2487: Set classes_ attribute during classifier fit
- PR #2605: Reduce memory usage in tSNE
- PR #2611: Adding building doxygen docs to gpu ci
- PR #2631: Enabling use of gtest conda package for build
- PR #2623: Fixing kmeans score() API to be compatible with Scikit-learn
- PR #2629: Add naive_bayes api docs
- PR #2643: 'dense' and 'sparse' values of `storage_type` for FIL
- PR #2691: Generic Base class attribute setter
- PR #2666: Update MBSGD documentation to mention that the model is experimental
- PR #2687: Update xgboost version to 1.2.0dev.rapidsai0.15
- PR #2684: CUDA 11 conda development environment yml and faiss patch
- PR #2648: Replace CNMeM with `rmm::mr::pool_memory_resource`.
- PR #2686: Improve SVM tests
- PR #2692: Changin LBFGS log level
- PR #2705: Add sum operator and base operator overloader functions to cumlarray
- PR #2701: Updating README + Adding ref to UMAP paper
- PR #2721: Update API docs
- PR #2730: Unpin cumlprims in conda recipes for release

## Bug Fixes
- PR #2369: Update RF code to fix set_params memory leak
- PR #2364: Fix for random projection
- PR #2373: Use Treelite Pip package in GPU testing
- PR #2376: Update documentation Links
- PR #2407: fixed batch count in DBScan for integer overflow case
- PR #2413: CumlArray and related methods updates to account for cuDF.Buffer contiguity update
- PR #2424: --singlegpu flag fix on build.sh script
- PR #2432: Using correct algo_name for UMAP in benchmark tests
- PR #2445: Restore access to coef_ property of Lasso
- PR #2441: Change p2p_enabled definition to work without ucx
- PR #2447: Drop `nvstrings`
- PR #2450: Update local build to use new gpuCI image
- PR #2454: Mark RF memleak test as XFAIL, because we can't detect memleak reliably
- PR #2455: Use correct field to store data type in `LabelEncoder.fit_transform`
- PR #2475: Fix typo in build.sh
- PR #2496: Fixing indentation for simulate_data in test_fil.py
- PR #2494: Set QN regularization strength consistent with scikit-learn
- PR #2486: Fix cupy input to kmeans init
- PR #2497: Changes to accomodate cuDF unsigned categorical changes
- PR #2209: Fix FIL benchmark for gpuarray-c input
- PR #2507: Import `treelite.sklearn`
- PR #2521: Fixing invalid smem calculation in KNeighborsCLassifier
- PR #2515: Increase tolerance for LogisticRegression test
- PR #2532: Updating doxygen in new MG headers
- PR #2521: Fixing invalid smem calculation in KNeighborsCLassifier
- PR #2515: Increase tolerance for LogisticRegression test
- PR #2545: Fix documentation of n_iter_without_progress in tSNE Python bindings
- PR #2543: Improve numerical stability of QN solver
- PR #2544: Fix Barnes-Hut tSNE not using specified post_learning_rate
- PR #2558: Disabled a long-running FIL test
- PR #2540: Update default value for n_epochs in UMAP to match documentation & sklearn API
- PR #2535: Fix issue with incorrect docker image being used in local build script
- PR #2542: Fix small memory leak in TSNE
- PR #2552: Fixed the length argument of updateDevice calls in RF test
- PR #2565: Fix cell allocation code to avoid loops in quad-tree. Prevent NaNs causing infinite descent
- PR #2563: Update scipy call for arima gradient test
- PR #2569: Fix for cuDF update
- PR #2508: Use keyword parameters in sklearn.datasets.make_* functions
- PR #2587: Attributes for estimators relying on solvers
- PR #2586: Fix SVC decision function data type
- PR #2573: Considering managed memory as device type on checking for KMeans
- PR #2574: Fixing include path in `tsvd_mg.pyx`
- PR #2506: Fix usage of CumlArray attributes on `cuml.common.base.Base`
- PR #2593: Fix inconsistency in train_test_split
- PR #2609: Fix small doxygen issues
- PR #2610: Remove cuDF tolist call
- PR #2613: Removing thresholds from kmeans score tests (SG+MG)
- PR #2616: Small test code fix for pandas dtype tests
- PR #2617: Fix floating point precision error in tSNE
- PR #2625: Update Estimator notebook to resolve errors
- PR #2634: singlegpu build option fixes
- PR #2641: [Breaking] Make `max_depth` in RF compatible with scikit-learn
- PR #2650: Make max_depth behave consistently for max_depth > 14
- PR #2651: AutoARIMA Python bug fix
- PR #2654: Fix for vectorizer concatenations
- PR #2655: Fix C++ RF predict function access of rows/samples array
- PR #2649: Cleanup sphinx doc warnings for 0.15
- PR #2668: Order conversion improvements to account for cupy behavior changes
- PR #2669: Revert PR 2655 Revert "Fixes C++ RF predict function"
- PR #2683: Fix incorrect "Bad CumlArray Use" error messages on test failures
- PR #2695: Fix debug build issue due to incorrect host/device method setup
- PR #2709: Fixing OneHotEncoder Overflow Error
- PR #2710: Fix SVC doc statement about predic_proba
- PR #2726: Return correct output type in QN
- PR #2711: Fix Dask RF failure intermittently
- PR #2718: Fix temp directory for py.test
- PR #2719: Set KNeighborsRegressor output dtype according to training target dtype
- PR #2720: Updates to outdated links
- PR #2722: Getting cuML covariance test passing w/ Cupy 7.8 & CUDA 11

# cuML 0.14.0 (03 Jun 2020)

## New Features
- PR #1994: Support for distributed OneHotEncoder
- PR #1892: One hot encoder implementation with cupy
- PR #1655: Adds python bindings for homogeneity score
- PR #1704: Adds python bindings for completeness score
- PR #1687: Adds python bindings for mutual info score
- PR #1980: prim: added a new write-only unary op prim
- PR #1867: C++: add logging interface support in cuML based spdlog
- PR #1902: Multi class inference in FIL C++ and importing multi-class forests from treelite
- PR #1906: UMAP MNMG
- PR #2067: python: wrap logging interface in cython
- PR #2083: Added dtype, order, and use_full_low_rank to MNMG `make_regression`
- PR #2074: SG and MNMG `make_classification`
- PR #2127: Added order to SG `make_blobs`, and switch from C++ to cupy based implementation
- PR #2057: Weighted k-means
- PR #2256: Add a `make_arima` generator
- PR #2245: ElasticNet, Lasso and Coordinate Descent MNMG
- PR #2242: Pandas input support with output as NumPy arrays by default
- PR #2551: Add cuML RF multiclass prediction using FIL from python
- PR #1728: Added notebook testing to gpuCI gpu build

## Improvements
- PR #1931: C++: enabled doxygen docs for all of the C++ codebase
- PR #1944: Support for dask_cudf.core.Series in _extract_partitions
- PR #1947: Cleaning up cmake
- PR #1927: Use Cython's `new_build_ext` (if available)
- PR #1946: Removed zlib dependency from cmake
- PR #1988: C++: cpp bench refactor
- PR #1873: Remove usage of nvstring and nvcat from LabelEncoder
- PR #1968: Update SVC SVR with cuML Array
- PR #1972: updates to our flow to use conda-forge's clang and clang-tools packages
- PR #1974: Reduce ARIMA testing time
- PR #1984: Enable Ninja build
- PR #1985: C++ UMAP parametrizable tests
- PR #2005: Adding missing algorithms to cuml benchmarks and notebook
- PR #2016: Add capability to setup.py and build.sh to fully clean all cython build files and artifacts
- PR #2044: A cuda-memcheck helper wrapper for devs
- PR #2018: Using `cuml.dask.part_utils.extract_partitions` and removing similar, duplicated code
- PR #2019: Enable doxygen build in our nightly doc build CI script
- PR #1996: Cythonize in parallel
- PR #2032: Reduce number of tests for MBSGD to improve CI running time
- PR #2031: Encapsulating UCX-py interactions in singleton
- PR #2029: Add C++ ARIMA log-likelihood benchmark
- PR #2085: Convert TSNE to use CumlArray
- PR #2051: Reduce the time required to run dask pca and dask tsvd tests
- PR #1981: Using CumlArray in kNN and DistributedDataHandler in dask kNN
- PR #2053: Introduce verbosity level in C++ layer instead of boolean `verbose` flag
- PR #2047: Make internal streams non-blocking w.r.t. NULL stream
- PR #2048: Random forest testing speedup
- PR #2058: Use CumlArray in Random Projection
- PR #2068: Updating knn class probabilities to use make_monotonic instead of binary search
- PR #2062: Adding random state to UMAP mnmg tests
- PR #2064: Speed-up K-Means test
- PR #2015: Renaming .h to .cuh in solver, dbscan and svm
- PR #2080: Improved import of sparse FIL forests from treelite
- PR #2090: Upgrade C++ build to C++14 standard
- PR #2089: CI: enabled cuda-memcheck on ml-prims unit-tests during nightly build
- PR #2128: Update Dask RF code to reduce the time required for GPU predict to run
- PR #2125: Build infrastructure to use RAFT
- PR #2131: Update Dask RF fit to use DistributedDataHandler
- PR #2055: Update the metrics notebook to use important cuML models
- PR #2095: Improved import of src_prims/utils.h, making it less ambiguous
- PR #2118: Updating SGD & mini-batch estimators to use CumlArray
- PR #2120: Speeding up dask RandomForest tests
- PR #1883: Use CumlArray in ARIMA
- PR #877: Adding definition of done criteria to wiki
- PR #2135: A few optimizations to UMAP fuzzy simplicial set
- PR #1914: Change the meaning of ARIMA's intercept to match the literature
- PR #2098: Renaming .h to .cuh in decision_tree, glm, pca
- PR #2150: Remove deprecated RMM calls in RMM allocator adapter
- PR #2146: Remove deprecated kalman filter
- PR #2151: Add pytest duration and pytest timeout
- PR #2156: Add Docker 19 support to local gpuci build
- PR #2178: Reduce duplicated code in RF
- PR #2124: Expand tutorial docs and sample notebook
- PR #2175: Allow CPU-only and dataset params for benchmark sweeps
- PR #2186: Refactor cython code to build OPG structs in common utils file
- PR #2180: Add fully single GPU singlegpu python build
- PR #2187: CMake improvements to manage conda environment dependencies
- PR #2185: Add has_sklearn function and use it in datasets/classification.
- PR #2193: Order-independent local shuffle in `cuml.dask.make_regression`
- PR #2204: Update python layer to use the logger interface
- PR #2184: Refoctor headers for holtwinters, rproj, tsvd, tsne, umap
- PR #2199: Remove unncessary notebooks
- PR #2195: Separating fit and transform calls in SG, MNMG PCA to save transform array memory consumption
- PR #2201: Re-enabling UMAP repro tests
- PR #2132: Add SVM C++ benchmarks
- PR #2196: Updates to benchmarks. Moving notebook
- PR #2208: Coordinate Descent, Lasso and ElasticNet CumlArray updates
- PR #2210: Updating KNN tests to evaluate multiple index partitions
- PR #2205: Use timeout to add 2 hour hard limit to dask tests
- PR #2212: Improve DBScan batch count / memory estimation
- PR #2213: Standardized include statements across all cpp source files, updated copyright on all modified files
- PR #2214: Remove utils folder and refactor to common folder
- PR #2220: Final refactoring of all src_prims header files following rules as specified in #1675
- PR #2225: input_to_cuml_array keep order option, test updates and cleanup
- PR #2244: Re-enable slow ARIMA tests as stress tests
- PR #2231: Using OPG structs from `cuml.common` in decomposition algorithms
- PR #2257: Update QN and LogisticRegression to use CumlArray
- PR #2259: Add CumlArray support to Naive Bayes
- PR #2252: Add benchmark for the Gram matrix prims
- PR #2263: Faster serialization for Treelite objects with RF
- PR #2264: Reduce build time for cuML by using make_blobs from libcuml++ interface
- PR #2269: Add docs targets to build.sh and fix python cuml.common docs
- PR #2271: Clarify doc for `_unique` default implementation in OneHotEncoder
- PR #2272: Add docs build.sh script to repository
- PR #2276: Ensure `CumlArray` provided `dtype` conforms
- PR #2281: Rely on cuDF's `Serializable` in `CumlArray`
- PR #2284: Reduce dataset size in SG RF notebook to reduce run time of sklearn
- PR #2285: Increase the threshold for elastic_net test in dask/test_coordinate_descent
- PR #2314: Update FIL default values, documentation and test
- PR #2316: 0.14 release docs additions and fixes
- PR #2320: Add prediction notes to RF docs
- PR #2323: Change verbose levels and parameter name to match Scikit-learn API
- PR #2324: Raise an error if n_bins > number of training samples in RF
- PR #2335: Throw a warning if treelite cannot be imported and `load_from_sklearn` is used

## Bug Fixes
- PR #1939: Fix syntax error in cuml.common.array
- PR #1941: Remove c++ cuda flag that was getting duplicated in CMake
- PR #1971: python: Correctly honor --singlegpu option and CUML_BUILD_PATH env variable
- PR #1969: Update libcumlprims to 0.14
- PR #1973: Add missing mg files for setup.py --singlegpu flag
- PR #1993: Set `umap_transform_reproducibility` tests to xfail
- PR #2004: Refactoring the arguments to `plant()` call
- PR #2017: Fixing memory issue in weak cc prim
- PR #2028: Skipping UMAP knn reproducibility tests until we figure out why its failing in CUDA 10.2
- PR #2024: Fixed cuda-memcheck errors with sample-without-replacement prim
- PR #1540: prims: support for custom math-type used for computation inside adjusted rand index prim
- PR #2077: dask-make blobs arguments to match sklearn
- PR #2059: Make all Scipy imports conditional
- PR #2078: Ignore negative cache indices in get_vecs
- PR #2084: Fixed cuda-memcheck errors with COO unit-tests
- PR #2087: Fixed cuda-memcheck errors with dispersion prim
- PR #2096: Fixed syntax error with nightly build command for memcheck unit-tests
- PR #2115: Fixed contingency matrix prim unit-tests for computing correct golden values
- PR #2107: Fix PCA transform
- PR #2109: input_to_cuml_array __cuda_array_interface__ bugfix
- PR #2117: cuDF __array__ exception small fixes
- PR #2139: CumlArray for adjusted_rand_score
- PR #2140: Returning self in fit model functions
- PR #2144: Remove GPU arch < 60 from CMake build
- PR #2153: Added missing namespaces to some Decision Tree files
- PR #2155: C++: fix doxygen build break
- PR #2161: Replacing depreciated bruteForceKnn
- PR #2162: Use stream in transpose prim
- PR #2165: Fit function test correction
- PR #2166: Fix handling of temp file in RF pickling
- PR #2176: C++: fix for adjusted rand index when input array is all zeros
- PR #2179: Fix clang tools version in libcuml recipe
- PR #2183: Fix RAFT in nightly package
- PR #2191: Fix placement of SVM parameter documentation and add examples
- PR #2212: Fix DBScan results (no propagation of labels through border points)
- PR #2215: Fix the printing of forest object
- PR #2217: Fix opg_utils naming to fix singlegpu build
- PR #2223: Fix bug in ARIMA C++ benchmark
- PR #2224: Temporary fix for CI until new Dask version is released
- PR #2228: Update to use __reduce_ex__ in CumlArray to override cudf.Buffer
- PR #2249: Fix bug in UMAP continuous target metrics
- PR #2258: Fix doxygen build break
- PR #2255: Set random_state for train_test_split function in dask RF
- PR #2275: Fix RF fit memory leak
- PR #2274: Fix parameter name verbose to verbosity in mnmg OneHotEncoder
- PR #2277: Updated cub repo path and branch name
- PR #2282: Fix memory leak in Dask RF concatenation
- PR #2301: Scaling KNN dask tests sample size with n GPUs
- PR #2293: Contiguity fixes for input_to_cuml_array and train_test_split
- PR #2295: Fix convert_to_dtype copy even with same dtype
- PR #2305: Fixed race condition in DBScan
- PR #2354: Fix broken links in README
- PR #2619: Explicitly skip raft test folder for pytest 6.0.0
- PR #2788: Set the minimum number of columns that can be sampled to 1 to fix 0 mem allocation error

# cuML 0.13.0 (31 Mar 2020)

## New Features
- PR #1777: Python bindings for entropy
- PR #1742: Mean squared error implementation with cupy
- PR #1817: Confusion matrix implementation with cupy (SNSG and MNMG)
- PR #1766: Mean absolute error implementation with cupy
- PR #1766: Mean squared log error implementation with cupy
- PR #1635: cuML Array shim and configurable output added to cluster methods
- PR #1586: Seasonal ARIMA
- PR #1683: cuml.dask make_regression
- PR #1689: Add framework for cuML Dask serializers
- PR #1709: Add `decision_function()` and `predict_proba()` for LogisticRegression
- PR #1714: Add `print_env.sh` file to gather important environment details
- PR #1750: LinearRegression CumlArray for configurable output
- PR #1814: ROC AUC score implementation with cupy
- PR #1767: Single GPU decomposition models configurable output
- PR #1646: Using FIL to predict in MNMG RF
- PR #1778: Make cuML Handle picklable
- PR #1738: cuml.dask refactor beginning and dask array input option for OLS, Ridge and KMeans
- PR #1874: Add predict_proba function to RF classifier
- PR #1815: Adding KNN parameter to UMAP
- PR #1978: Adding `predict_proba` function to dask RF

## Improvements
- PR #1644: Add `predict_proba()` for FIL binary classifier
- PR #1620: Pickling tests now automatically finds all model classes inheriting from cuml.Base
- PR #1637: Update to newer treelite version with XGBoost 1.0 compatibility
- PR #1632: Fix MBSGD models inheritance, they now inherits from cuml.Base
- PR #1628: Remove submodules from cuML
- PR #1755: Expose the build_treelite function for python
- PR #1649: Add the fil_sparse_format variable option to RF API
- PR #1647: storage_type=AUTO uses SPARSE for large models
- PR #1668: Update the warning statement thrown in RF when the seed is set but n_streams is not 1
- PR #1662: use of direct cusparse calls for coo2csr, instead of depending on nvgraph
- PR #1747: C++: dbscan performance improvements and cleanup
- PR #1697: Making trustworthiness batchable and using proper workspace
- PR #1721: Improving UMAP pytests
- PR #1717: Call `rmm_cupy_allocator` for CuPy allocations
- PR #1718: Import `using_allocator` from `cupy.cuda`
- PR #1723: Update RF Classifier to throw an exception for multi-class pickling
- PR #1726: Decorator to allocate CuPy arrays with RMM
- PR #1719: UMAP random seed reproducibility
- PR #1748: Test serializing `CumlArray` objects
- PR #1776: Refactoring pca/tsvd distributed
- PR #1762: Update CuPy requirement to 7
- PR #1768: C++: Different input and output types for add and subtract prims
- PR #1790: Add support for multiple seeding in k-means++
- PR #1805: Adding new Dask cuda serializers to naive bayes + a trivial perf update
- PR #1812: C++: bench: UMAP benchmark cases added
- PR #1795: Add capability to build CumlArray from bytearray/memoryview objects
- PR #1824: C++: improving the performance of UMAP algo
- PR #1816: Add ARIMA notebook
- PR #1856: Update docs for 0.13
- PR #1827: Add HPO demo Notebook
- PR #1825: `--nvtx` option in `build.sh`
- PR #1847: Update XGBoost version for CI
- PR #1837: Simplify cuML Array construction
- PR #1848: Rely on subclassing for cuML Array serialization
- PR #1866: Minimizing client memory pressure on Naive Bayes
- PR #1788: Removing complexity bottleneck in S-ARIMA
- PR #1873: Remove usage of nvstring and nvcat from LabelEncoder
- PR #1891: Additional improvements to naive bayes tree reduction

## Bug Fixes
- PR #1835 : Fix calling default RF Classification always
- PT #1904: replace cub sort
- PR #1833: Fix depth issue in shallow RF regression estimators
- PR #1770: Warn that KalmanFilter is deprecated
- PR #1775: Allow CumlArray to work with inputs that have no 'strides' in array interface
- PR #1594: Train-test split is now reproducible
- PR #1590: Fix destination directory structure for run-clang-format.py
- PR #1611: Fixing pickling errors for KNN classifier and regressor
- PR #1617: Fixing pickling issues for SVC and SVR
- PR #1634: Fix title in KNN docs
- PR #1627: Adding a check for multi-class data in RF classification
- PR #1654: Skip treelite patch if its already been applied
- PR #1661: Fix nvstring variable name
- PR #1673: Using struct for caching dlsym state in communicator
- PR #1659: TSNE - introduce 'convert_dtype' and refactor class attr 'Y' to 'embedding_'
- PR #1672: Solver 'svd' in Linear and Ridge Regressors when n_cols=1
- PR #1670: Lasso & ElasticNet - cuml Handle added
- PR #1671: Update for accessing cuDF Series pointer
- PR #1652: Support XGBoost 1.0+ models in FIL
- PR #1702: Fix LightGBM-FIL validation test
- PR #1701: test_score kmeans test passing with newer cupy version
- PR #1706: Remove multi-class bug from QuasiNewton
- PR #1699: Limit CuPy to <7.2 temporarily
- PR #1708: Correctly deallocate cuML handles in Cython
- PR #1730: Fixes to KF for test stability (mainly in CUDA 10.2)
- PR #1729: Fixing naive bayes UCX serialization problem in fit()
- PR #1749: bug fix rf classifier/regressor on seg fault in bench
- PR #1751: Updated RF documentation
- PR #1765: Update the checks for using RF GPU predict
- PR #1787: C++: unit-tests to check for RF accuracy. As well as a bug fix to improve RF accuracy
- PR #1793: Updated fil pyx to solve memory leakage issue
- PR #1810: Quickfix - chunkage in dask make_regression
- PR #1842: DistributedDataHandler not properly setting 'multiple'
- PR #1849: Critical fix in ARIMA initial estimate
- PR #1851: Fix for cuDF behavior change for multidimensional arrays
- PR #1852: Remove Thrust warnings
- PR #1868: Turning off IPC caching until it is fixed in UCX-py/UCX
- PR #1876: UMAP exponential decay parameters fix
- PR #1887: Fix hasattr for missing attributes on base models
- PR #1877: Remove resetting index in shuffling in train_test_split
- PR #1893: Updating UCX in comms to match current UCX-py
- PR #1888: Small train_test_split test fix
- PR #1899: Fix dask `extract_partitions()`, remove transformation as instance variable in PCA and TSVD and match sklearn APIs
- PR #1920: Temporarily raising threshold for UMAP reproducibility tests
- PR #1918: Create memleak fixture to skip memleak tests in CI for now
- PR #1926: Update batch matrix test margins
- PR #1925: Fix failing dask tests
- PR #1936: Update DaskRF regression test to xfail
- PR #1932: Isolating cause of make_blobs failure
- PR #1951: Dask Random forest regression CPU predict bug fix
- PR #1948: Adjust BatchedMargin margin and disable tests temporarily
- PR #1950: Fix UMAP test failure


# cuML 0.12.0 (04 Feb 2020)

## New Features
- PR #1483: prims: Fused L2 distance and nearest-neighbor prim
- PR #1494: bench: ml-prims benchmark
- PR #1514: bench: Fused L2 NN prim benchmark
- PR #1411: Cython side of MNMG OLS
- PR #1520: Cython side of MNMG Ridge Regression
- PR #1516: Suppor Vector Regression (epsilon-SVR)

## Improvements
- PR #1638: Update cuml/docs/README.md
- PR #1468: C++: updates to clang format flow to make it more usable among devs
- PR #1473: C++: lazy initialization of "costly" resources inside cumlHandle
- PR #1443: Added a new overloaded GEMM primitive
- PR #1489: Enabling deep trees using Gather tree builder
- PR #1463: Update FAISS submodule to 1.6.1
- PR #1488: Add codeowners
- PR #1432: Row-major (C-style) GPU arrays for benchmarks
- PR #1490: Use dask master instead of conda package for testing
- PR #1375: Naive Bayes & Distributed Naive Bayes
- PR #1377: Add GPU array support for FIL benchmarking
- PR #1493: kmeans: add tiling support for 1-NN computation and use fusedL2-1NN prim for L2 distance metric
- PR #1532: Update CuPy to >= 6.6 and allow 7.0
- PR #1528: Re-enabling KNN using dynamic library loading for UCX in communicator
- PR #1545: Add conda environment version updates to ci script
- PR #1541: Updates for libcudf++ Python refactor
- PR #1555: FIL-SKL, an SKLearn-based benchmark for FIL
- PR #1537: Improve pickling and scoring suppport for many models to support hyperopt
- PR #1551: Change custom kernel to cupy for col/row order transform
- PR #1533: C++: interface header file separation for SVM
- PR #1560: Helper function to allocate all new CuPy arrays with RMM memory management
- PR #1570: Relax nccl in conda recipes to >=2.4 (matching CI)
- PR #1578: Add missing function information to the cuML documenataion
- PR #1584: Add has_scipy utility function for runtime check
- PR #1583: API docs updates for 0.12
- PR #1591: Updated FIL documentation

## Bug Fixes
- PR #1470: Documentation: add make_regression, fix ARIMA section
- PR #1482: Updated the code to remove sklearn from the mbsgd stress test
- PR #1491: Update dev environments for 0.12
- PR #1512: Updating setup_cpu() in SpeedupComparisonRunner
- PR #1498: Add build.sh to code owners
- PR #1505: cmake: added correct dependencies for prims-bench build
- PR #1534: Removed TODO comment in create_ucp_listeners()
- PR #1548: Fixing umap extra unary op in knn graph
- PR #1547: Fixing MNMG kmeans score. Fixing UMAP pickling before fit(). Fixing UMAP test failures.
- PR #1557: Increasing threshold for kmeans score
- PR #1562: Increasing threshold even higher
- PR #1564: Fixed a typo in function cumlMPICommunicator_impl::syncStream
- PR #1569: Remove Scikit-learn exception and depedenncy in SVM
- PR #1575: Add missing dtype parameter in call to strides to order for CuPy 6.6 code path
- PR #1574: Updated the init file to include SVM
- PR #1589: Fixing the default value for RF and updating mnmg predict to accept cudf
- PR #1601: Fixed wrong datatype used in knn voting kernel

# cuML 0.11.0 (11 Dec 2019)

## New Features

- PR #1295: Cython side of MNMG PCA
- PR #1218: prims: histogram prim
- PR #1129: C++: Separate include folder for C++ API distribution
- PR #1282: OPG KNN MNMG Code (disabled for 0.11)
- PR #1242: Initial implementation of FIL sparse forests
- PR #1194: Initial ARIMA time-series modeling support.
- PR #1286: Importing treelite models as FIL sparse forests
- PR #1285: Fea minimum impurity decrease RF param
- PR #1301: Add make_regression to generate regression datasets
- PR #1322: RF pickling using treelite, protobuf and FIL
- PR #1332: Add option to cuml.dask make_blobs to produce dask array
- PR #1307: Add RF regression benchmark
- PR #1327: Update the code to build treelite with protobuf
- PR #1289: Add Python benchmarking support for FIL
- PR #1371: Cython side of MNMG tSVD
- PR #1386: Expose SVC decision function value

## Improvements
- PR #1170: Use git to clone subprojects instead of git submodules
- PR #1239: Updated the treelite version
- PR #1225: setup.py clone dependencies like cmake and correct include paths
- PR #1224: Refactored FIL to prepare for sparse trees
- PR #1249: Include libcuml.so C API in installed targets
- PR #1259: Conda dev environment updates and use libcumlprims current version in CI
- PR #1277: Change dependency order in cmake for better printing at compile time
- PR #1264: Add -s flag to GPU CI pytest for better error printing
- PR #1271: Updated the Ridge regression documentation
- PR #1283: Updated the cuMl docs to include MBSGD and adjusted_rand_score
- PR #1300: Lowercase parameter versions for FIL algorithms
- PR #1312: Update CuPy to version 6.5 and use conda-forge channel
- PR #1336: Import SciKit-Learn models into FIL
- PR #1314: Added options needed for ASVDb output (CUDA ver, etc.), added option
  to select algos
- PR #1335: Options to print available algorithms and datasets
  in the Python benchmark
- PR #1338: Remove BUILD_ABI references in CI scripts
- PR #1340: Updated unit tests to uses larger dataset
- PR #1351: Build treelite temporarily for GPU CI testing of FIL Scikit-learn
  model importing
- PR #1367: --test-split benchmark parameter for train-test split
- PR #1360: Improved tests for importing SciKit-Learn models into FIL
- PR #1368: Add --num-rows benchmark command line argument
- PR #1351: Build treelite temporarily for GPU CI testing of FIL Scikit-learn model importing
- PR #1366: Modify train_test_split to use CuPy and accept device arrays
- PR #1258: Documenting new MPI communicator for multi-node multi-GPU testing
- PR #1345: Removing deprecated should_downcast argument
- PR #1362: device_buffer in UMAP + Sparse prims
- PR #1376: AUTO value for FIL algorithm
- PR #1408: Updated pickle tests to delete the pre-pickled model to prevent pointer leakage
- PR #1357: Run benchmarks multiple times for CI
- PR #1382: ARIMA optimization: move functions to C++ side
- PR #1392: Updated RF code to reduce duplication of the code
- PR #1444: UCX listener running in its own isolated thread
- PR #1445: Improved performance of FIL sparse trees
- PR #1431: Updated API docs
- PR #1441: Remove unused CUDA conda labels
- PR #1439: Match sklearn 0.22 default n_estimators for RF and fix test errors
- PR #1461: Add kneighbors to API docs

## Bug Fixes
- PR #1281: Making rng.h threadsafe
- PR #1212: Fix cmake git cloning always running configure in subprojects
- PR #1261: Fix comms build errors due to cuml++ include folder changes
- PR #1267: Update build.sh for recent change of building comms in main CMakeLists
- PR #1278: Removed incorrect overloaded instance of eigJacobi
- PR #1302: Updates for numba 0.46
- PR #1313: Updated the RF tests to set the seed and n_streams
- PR #1319: Using machineName arg passed in instead of default for ASV reporting
- PR #1326: Fix illegal memory access in make_regression (bounds issue)
- PR #1330: Fix C++ unit test utils for better handling of differences near zero
- PR #1342: Fix to prevent memory leakage in Lasso and ElasticNet
- PR #1337: Fix k-means init from preset cluster centers
- PR #1354: Fix SVM gamma=scale implementation
- PR #1344: Change other solver based methods to create solver object in init
- PR #1373: Fixing a few small bugs in make_blobs and adding asserts to pytests
- PR #1361: Improve SMO error handling
- PR #1384: Lower expectations on batched matrix tests to prevent CI failures
- PR #1380: Fix memory leaks in ARIMA
- PR #1391: Lower expectations on batched matrix tests even more
- PR #1394: Warning added in svd for cuda version 10.1
- PR #1407: Resolved RF predict issues and updated RF docstring
- PR #1401: Patch for lbfgs solver for logistic regression with no l1 penalty
- PR #1416: train_test_split numba and rmm device_array output bugfix
- PR #1419: UMAP pickle tests are using wrong n_neighbors value for trustworthiness
- PR #1438: KNN Classifier to properly return Dataframe with Dataframe input
- PR #1425: Deprecate seed and use random_state similar to Scikit-learn in train_test_split
- PR #1458: Add joblib as an explicit requirement
- PR #1474: Defer knn mnmg to 0.12 nightly builds and disable ucx-py dependency

# cuML 0.10.0 (16 Oct 2019)

## New Features
- PR #1148: C++ benchmark tool for c++/CUDA code inside cuML
- PR #1071: Selective eigen solver of cuSolver
- PR #1073: Updating RF wrappers to use FIL for GPU accelerated prediction
- PR #1104: CUDA 10.1 support
- PR #1113: prims: new batched make-symmetric-matrix primitive
- PR #1112: prims: new batched-gemv primitive
- PR #855: Added benchmark tools
- PR #1149 Add YYMMDD to version tag for nightly conda packages
- PR #892: General Gram matrices prim
- PR #912: Support Vector Machine
- PR #1274: Updated the RF score function to use GPU predict

## Improvements
- PR #961: High Peformance RF; HIST algo
- PR #1028: Dockerfile updates after dir restructure. Conda env yaml to add statsmodels as a dependency
- PR #1047: Consistent OPG interface for kmeans, based on internal libcumlprims update
- PR #763: Add examples to train_test_split documentation
- PR #1093: Unified inference kernels for different FIL algorithms
- PR #1076: Paying off some UMAP / Spectral tech debt.
- PR #1086: Ensure RegressorMixin scorer uses device arrays
- PR #1110: Adding tests to use default values of parameters of the models
- PR #1108: input_to_host_array function in input_utils for input processing to host arrays
- PR #1114: K-means: Exposing useful params, removing unused params, proxying params in Dask
- PR #1138: Implementing ANY_RANK semantics on irecv
- PR #1142: prims: expose separate InType and OutType for unaryOp and binaryOp
- PR #1115: Moving dask_make_blobs to cuml.dask.datasets. Adding conversion to dask.DataFrame
- PR #1136: CUDA 10.1 CI updates
- PR #1135: K-means: add boundary cases for kmeans||, support finer control with convergence
- PR #1163: Some more correctness improvements. Better verbose printing
- PR #1165: Adding except + in all remaining cython
- PR #1186: Using LocalCUDACluster Pytest fixture
- PR #1173: Docs: Barnes Hut TSNE documentation
- PR #1176: Use new RMM API based on Cython
- PR #1219: Adding custom bench_func and verbose logging to cuml.benchmark
- PR #1247: Improved MNMG RF error checking

## Bug Fixes

- PR #1231: RF respect number of cuda streams from cuml handle
- PR #1230: Rf bugfix memleak in regression
- PR #1208: compile dbscan bug
- PR #1016: Use correct libcumlprims version in GPU CI
- PR #1040: Update version of numba in development conda yaml files
- PR #1043: Updates to accomodate cuDF python code reorganization
- PR #1044: Remove nvidia driver installation from ci/cpu/build.sh
- PR #991: Barnes Hut TSNE Memory Issue Fixes
- PR #1075: Pinning Dask version for consistent CI results
- PR #990: Barnes Hut TSNE Memory Issue Fixes
- PR #1066: Using proper set of workers to destroy nccl comms
- PR #1072: Remove pip requirements and setup
- PR #1074: Fix flake8 CI style check
- PR #1087: Accuracy improvement for sqrt/log in RF max_feature
- PR #1088: Change straggling numba python allocations to use RMM
- PR #1106: Pinning Distributed version to match Dask for consistent CI results
- PR #1116: TSNE CUDA 10.1 Bug Fixes
- PR #1132: DBSCAN Batching Bug Fix
- PR #1162: DASK RF random seed bug fix
- PR #1164: Fix check_dtype arg handling for input_to_dev_array
- PR #1171: SVM prediction bug fix
- PR #1177: Update dask and distributed to 2.5
- PR #1204: Fix SVM crash on Turing
- PR #1199: Replaced sprintf() with snprintf() in THROW()
- PR #1205: Update dask-cuda in yml envs
- PR #1211: Fixing Dask k-means transform bug and adding test
- PR #1236: Improve fix for SMO solvers potential crash on Turing
- PR #1251: Disable compiler optimization for CUDA 10.1 for distance prims
- PR #1260: Small bugfix for major conversion in input_utils
- PR #1276: Fix float64 prediction crash in test_random_forest

# cuML 0.9.0 (21 Aug 2019)

## New Features

- PR #894: Convert RF to treelite format
- PR #826: Jones transformation of params for ARIMA models timeSeries ml-prim
- PR #697: Silhouette Score metric ml-prim
- PR #674: KL Divergence metric ml-prim
- PR #787: homogeneity, completeness and v-measure metrics ml-prim
- PR #711: Mutual Information metric ml-prim
- PR #724: Entropy metric ml-prim
- PR #766: Expose score method based on inertia for KMeans
- PR #823: prims: cluster dispersion metric
- PR #816: Added inverse_transform() for LabelEncoder
- PR #789: prims: sampling without replacement
- PR #813: prims: Col major istance prim
- PR #635: Random Forest & Decision Tree Regression (Single-GPU)
- PR #819: Forest Inferencing Library (FIL)
- PR #829: C++: enable nvtx ranges
- PR #835: Holt-Winters algorithm
- PR #837: treelite for decision forest exchange format
- PR #871: Wrapper for FIL
- PR #870: make_blobs python function
- PR #881: wrappers for accuracy_score and adjusted_rand_score functions
- PR #840: Dask RF classification and regression
- PR #870: make_blobs python function
- PR #879: import of treelite models to FIL
- PR #892: General Gram matrices prim
- PR #883: Adding MNMG Kmeans
- PR #930: Dask RF
- PR #882: TSNE - T-Distributed Stochastic Neighbourhood Embedding
- PR #624: Internals API & Graph Based Dimensionality Reductions Callback
- PR #926: Wrapper for FIL
- PR #994: Adding MPI comm impl for testing / benchmarking MNMG CUDA
- PR #960: Enable using libcumlprims for MG algorithms/prims

## Improvements
- PR #822: build: build.sh update to club all make targets together
- PR #807: Added development conda yml files
- PR #840: Require cmake >= 3.14
- PR #832: Stateless Decision Tree and Random Forest API
- PR #857: Small modifications to comms for utilizing IB w/ Dask
- PR #851: Random forest Stateless API wrappers
- PR #865: High Performance RF
- PR #895: Pretty prints arguments!
- PR #920: Add an empty marker kernel for tracing purposes
- PR #915: syncStream added to cumlCommunicator
- PR #922: Random Forest support in FIL
- PR #911: Update headers to credit CannyLabs BH TSNE implementation
- PR #918: Streamline CUDA_REL environment variable
- PR #924: kmeans: updated APIs to be stateless, refactored code for mnmg support
- PR #950: global_bias support in FIL
- PR #773: Significant improvements to input checking of all classes and common input API for Python
- PR #957: Adding docs to RF & KMeans MNMG. Small fixes for release
- PR #965: Making dask-ml a hard dependency
- PR #976: Update api.rst for new 0.9 classes
- PR #973: Use cudaDeviceGetAttribute instead of relying on cudaDeviceProp object being passed
- PR #978: Update README for 0.9
- PR #1009: Fix references to notebooks-contrib
- PR #1015: Ability to control the number of internal streams in cumlHandle_impl via cumlHandle
- PR #1175: Add more modules to docs ToC

## Bug Fixes

- PR #923: Fix misshapen level/trend/season HoltWinters output
- PR #831: Update conda package dependencies to cudf 0.9
- PR #772: Add missing cython headers to SGD and CD
- PR #849: PCA no attribute trans_input_ transform bug fix
- PR #869: Removing incorrect information from KNN Docs
- PR #885: libclang installation fix for GPUCI
- PR #896: Fix typo in comms build instructions
- PR #921: Fix build scripts using incorrect cudf version
- PR #928: TSNE Stability Adjustments
- PR #934: Cache cudaDeviceProp in cumlHandle for perf reasons
- PR #932: Change default param value for RF classifier
- PR #949: Fix dtype conversion tests for unsupported cudf dtypes
- PR #908: Fix local build generated file ownerships
- PR #983: Change RF max_depth default to 16
- PR #987: Change default values for knn
- PR #988: Switch to exact tsne
- PR #991: Cleanup python code in cuml.dask.cluster
- PR #996: ucx_initialized being properly set in CommsContext
- PR #1007: Throws a well defined error when mutigpu is not enabled
- PR #1018: Hint location of nccl in build.sh for CI
- PR #1022: Using random_state to make K-Means MNMG tests deterministic
- PR #1034: Fix typos and formatting issues in RF docs
- PR #1052: Fix the rows_sample dtype to float

# cuML 0.8.0 (27 June 2019)

## New Features

- PR #652: Adjusted Rand Index metric ml-prim
- PR #679: Class label manipulation ml-prim
- PR #636: Rand Index metric ml-prim
- PR #515: Added Random Projection feature
- PR #504: Contingency matrix ml-prim
- PR #644: Add train_test_split utility for cuDF dataframes
- PR #612: Allow Cuda Array Interface, Numba inputs and input code refactor
- PR #641: C: Separate C-wrapper library build to generate libcuml.so
- PR #631: Add nvcategory based ordinal label encoder
- PR #681: Add MBSGDClassifier and MBSGDRegressor classes around SGD
- PR #705: Quasi Newton solver and LogisticRegression Python classes
- PR #670: Add test skipping functionality to build.sh
- PR #678: Random Forest Python class
- PR #684: prims: make_blobs primitive
- PR #673: prims: reduce cols by key primitive
- PR #812: Add cuML Communications API & consolidate Dask cuML

## Improvements

- PR #597: C++ cuML and ml-prims folder refactor
- PR #590: QN Recover from numeric errors
- PR #482: Introduce cumlHandle for pca and tsvd
- PR #573: Remove use of unnecessary cuDF column and series copies
- PR #601: Cython PEP8 cleanup and CI integration
- PR #596: Introduce cumlHandle for ols and ridge
- PR #579: Introduce cumlHandle for cd and sgd, and propagate C++ errors in cython level for cd and sgd
- PR #604: Adding cumlHandle to kNN, spectral methods, and UMAP
- PR #616: Enable clang-format for enforcing coding style
- PR #618: CI: Enable copyright header checks
- PR #622: Updated to use 0.8 dependencies
- PR #626: Added build.sh script, updated CI scripts and documentation
- PR #633: build: Auto-detection of GPU_ARCHS during cmake
- PR #650: Moving brute force kNN to prims. Creating stateless kNN API.
- PR #662: C++: Bulk clang-format updates
- PR #671: Added pickle pytests and correct pickling of Base class
- PR #675: atomicMin/Max(float, double) with integer atomics and bit flipping
- PR #677: build: 'deep-clean' to build.sh to clean faiss build as well
- PR #683: Use stateless c++ API in KNN so that it can be pickled properly
- PR #686: Use stateless c++ API in UMAP so that it can be pickled properly
- PR #695: prims: Refactor pairwise distance
- PR #707: Added stress test and updated documentation for RF
- PR #701: Added emacs temporary file patterns to .gitignore
- PR #606: C++: Added tests for host_buffer and improved device_buffer and host_buffer implementation
- PR #726: Updated RF docs and stress test
- PR #730: Update README and RF docs for 0.8
- PR #744: Random projections generating binomial on device. Fixing tests.
- PR #741: Update API docs for 0.8
- PR #754: Pickling of UMAP/KNN
- PR #753: Made PCA and TSVD picklable
- PR #746: LogisticRegression and QN API docstrings
- PR #820: Updating DEVELOPER GUIDE threading guidelines

## Bug Fixes
- PR #584: Added missing virtual destructor to deviceAllocator and hostAllocator
- PR #620: C++: Removed old unit-test files in ml-prims
- PR #627: C++: Fixed dbscan crash issue filed in 613
- PR #640: Remove setuptools from conda run dependency
- PR #646: Update link in contributing.md
- PR #649: Bug fix to LinAlg::reduce_rows_by_key prim filed in issue #648
- PR #666: fixes to gitutils.py to resolve both string decode and handling of uncommitted files
- PR #676: Fix template parameters in `bernoulli()` implementation.
- PR #685: Make CuPy optional to avoid nccl conda package conflicts
- PR #687: prims: updated tolerance for reduce_cols_by_key unit-tests
- PR #689: Removing extra prints from NearestNeighbors cython
- PR #718: Bug fix for DBSCAN and increasing batch size of sgd
- PR #719: Adding additional checks for dtype of the data
- PR #736: Bug fix for RF wrapper and .cu print function
- PR #547: Fixed issue if C++ compiler is specified via CXX during configure.
- PR #759: Configure Sphinx to render params correctly
- PR #762: Apply threshold to remove flakiness of UMAP tests.
- PR #768: Fixing memory bug from stateless refactor
- PR #782: Nearest neighbors checking properly whether memory should be freed
- PR #783: UMAP was using wrong size for knn computation
- PR #776: Hotfix for self.variables in RF
- PR #777: Fix numpy input bug
- PR #784: Fix jit of shuffle_idx python function
- PR #790: Fix rows_sample input type for RF
- PR #793: Fix for dtype conversion utility for numba arrays without cupy installed
- PR #806: Add a seed for sklearn model in RF test file
- PR #843: Rf quantile fix

# cuML 0.7.0 (10 May 2019)

## New Features

- PR #405: Quasi-Newton GLM Solvers
- PR #277: Add row- and column-wise weighted mean primitive
- PR #424: Add a grid-sync struct for inter-block synchronization
- PR #430: Add R-Squared Score to ml primitives
- PR #463: Add matrix gather to ml primitives
- PR #435: Expose cumlhandle in cython + developer guide
- PR #455: Remove default-stream arguement across ml-prims and cuML
- PR #375: cuml cpp shared library renamed to libcuml++.so
- PR #460: Random Forest & Decision Trees (Single-GPU, Classification)
- PR #491: Add doxygen build target for ml-prims
- PR #505: Add R-Squared Score to python interface
- PR #507: Add coordinate descent for lasso and elastic-net
- PR #511: Add a minmax ml-prim
- PR #516: Added Trustworthiness score feature
- PR #520: Add local build script to mimic gpuCI
- PR #503: Add column-wise matrix sort primitive
- PR #525: Add docs build script to cuML
- PR #528: Remove current KMeans and replace it with a new single GPU implementation built using ML primitives

## Improvements

- PR #481: Refactoring Quasi-Newton to use cumlHandle
- PR #467: Added validity check on cumlHandle_t
- PR #461: Rewrote permute and added column major version
- PR #440: README updates
- PR #295: Improve build-time and the interface e.g., enable bool-OutType, for distance()
- PR #390: Update docs version
- PR #272: Add stream parameters to cublas and cusolver wrapper functions
- PR #447: Added building and running mlprims tests to CI
- PR #445: Lower dbscan memory usage by computing adjacency matrix directly
- PR #431: Add support for fancy iterator input types to LinAlg::reduce_rows_by_key
- PR #394: Introducing cumlHandle API to dbscan and add example
- PR #500: Added CI check for black listed CUDA Runtime API calls
- PR #475: exposing cumlHandle for dbscan from python-side
- PR #395: Edited the CONTRIBUTING.md file
- PR #407: Test files to run stress, correctness and unit tests for cuml algos
- PR #512: generic copy method for copying buffers between device/host
- PR #533: Add cudatoolkit conda dependency
- PR #524: Use cmake find blas and find lapack to pass configure options to faiss
- PR #527: Added notes on UMAP differences from reference implementation
- PR #540: Use latest release version in update-version CI script
- PR #552: Re-enable assert in kmeans tests with xfail as needed
- PR #581: Add shared memory fast col major to row major function back with bound checks
- PR #592: More efficient matrix copy/reverse methods
- PR #721: Added pickle tests for DBSCAN and Random Projections

## Bug Fixes

- PR #334: Fixed segfault in `ML::cumlHandle_impl::destroyResources`
- PR #349: Developer guide clarifications for cumlHandle and cumlHandle_impl
- PR #398: Fix CI scripts to allow nightlies to be uploaded
- PR #399: Skip PCA tests to allow CI to run with driver 418
- PR #422: Issue in the PCA tests was solved and CI can run with driver 418
- PR #409: Add entry to gitmodules to ignore build artifacts
- PR #412: Fix for svdQR function in ml-prims
- PR #438: Code that depended on FAISS was building everytime.
- PR #358: Fixed an issue when switching streams on MLCommon::device_buffer and MLCommon::host_buffer
- PR #434: Fixing bug in CSR tests
- PR #443: Remove defaults channel from ci scripts
- PR #384: 64b index arithmetic updates to the kernels inside ml-prims
- PR #459: Fix for runtime library path of pip package
- PR #464: Fix for C++11 destructor warning in qn
- PR #466: Add support for column-major in LinAlg::*Norm methods
- PR #465: Fixing deadlock issue in GridSync due to consecutive sync calls
- PR #468: Fix dbscan example build failure
- PR #470: Fix resource leakage in Kalman filter python wrapper
- PR #473: Fix gather ml-prim test for change in rng uniform API
- PR #477: Fixes default stream initialization in cumlHandle
- PR #480: Replaced qn_fit() declaration with #include of file containing definition to fix linker error
- PR #495: Update cuDF and RMM versions in GPU ci test scripts
- PR #499: DEVELOPER_GUIDE.md: fixed links and clarified ML::detail::streamSyncer example
- PR #506: Re enable ml-prim tests in CI
- PR #508: Fix for an error with default argument in LinAlg::meanSquaredError
- PR #519: README.md Updates and adding BUILD.md back
- PR #526: Fix the issue of wrong results when fit and transform of PCA are called separately
- PR #531: Fixing missing arguments in updateDevice() for RF
- PR #543: Exposing dbscan batch size through cython API and fixing broken batching
- PR #551: Made use of ZLIB_LIBRARIES consistent between ml_test and ml_mg_test
- PR #557: Modified CI script to run cuML tests before building mlprims and removed lapack flag
- PR #578: Updated Readme.md to add lasso and elastic-net
- PR #580: Fixing cython garbage collection bug in KNN
- PR #577: Use find libz in prims cmake
- PR #594: fixed cuda-memcheck mean_center test failures


# cuML 0.6.1 (09 Apr 2019)

## Bug Fixes

- PR #462 Runtime library path fix for cuML pip package


# cuML 0.6.0 (22 Mar 2019)

## New Features

- PR #249: Single GPU Stochastic Gradient Descent for linear regression, logistic regression, and linear svm with L1, L2, and elastic-net penalties.
- PR #247: Added "proper" CUDA API to cuML
- PR #235: NearestNeighbors MG Support
- PR #261: UMAP Algorithm
- PR #290: NearestNeighbors numpy MG Support
- PR #303: Reusable spectral embedding / clustering
- PR #325: Initial support for single process multi-GPU OLS and tSVD
- PR #271: Initial support for hyperparameter optimization with dask for many models

## Improvements

- PR #144: Dockerfile update and docs for LinearRegression and Kalman Filter.
- PR #168: Add /ci/gpu/build.sh file to cuML
- PR #167: Integrating full-n-final ml-prims repo inside cuml
- PR #198: (ml-prims) Removal of *MG calls + fixed a bug in permute method
- PR #194: Added new ml-prims for supporting LASSO regression.
- PR #114: Building faiss C++ api into libcuml
- PR #64: Using FAISS C++ API in cuML and exposing bindings through cython
- PR #208: Issue ml-common-3: Math.h: swap thrust::for_each with binaryOp,unaryOp
- PR #224: Improve doc strings for readable rendering with readthedocs
- PR #209: Simplify README.md, move build instructions to BUILD.md
- PR #218: Fix RNG to use given seed and adjust RNG test tolerances.
- PR #225: Support for generating random integers
- PR #215: Refactored LinAlg::norm to Stats::rowNorm and added Stats::colNorm
- PR #234: Support for custom output type and passing index value to main_op in *Reduction kernels
- PR #230: Refactored the cuda_utils header
- PR #236: Refactored cuml python package structure to be more sklearn like
- PR #232: Added reduce_rows_by_key
- PR #246: Support for 2 vectors in the matrix vector operator
- PR #244: Fix for single GPU OLS and Ridge to support one column training data
- PR #271: Added get_params and set_params functions for linear and ridge regression
- PR #253: Fix for issue #250-reduce_rows_by_key failed memcheck for small nkeys
- PR #269: LinearRegression, Ridge Python docs update and cleaning
- PR #322: set_params updated
- PR #237: Update build instructions
- PR #275: Kmeans use of faster gpu_matrix
- PR #288: Add n_neighbors to NearestNeighbors constructor
- PR #302: Added FutureWarning for deprecation of current kmeans algorithm
- PR #312: Last minute cleanup before release
- PR #315: Documentation updating and enhancements
- PR #330: Added ignored argument to pca.fit_transform to map to sklearn's implemenation
- PR #342: Change default ABI to ON
- PR #572: Pulling DBSCAN components into reusable primitives


## Bug Fixes

- PR #193: Fix AttributeError in PCA and TSVD
- PR #211: Fixing inconsistent use of proper batch size calculation in DBSCAN
- PR #202: Adding back ability for users to define their own BLAS
- PR #201: Pass CMAKE CUDA path to faiss/configure script
- PR #200 Avoid using numpy via cimport in KNN
- PR #228: Bug fix: LinAlg::unaryOp with 0-length input
- PR #279: Removing faiss-gpu references in README
- PR #321: Fix release script typo
- PR #327: Update conda requirements for version 0.6 requirements
- PR #352: Correctly calculating numpy chunk sizing for kNN
- PR #345: Run python import as part of package build to trigger compilation
- PR #347: Lowering memory usage of kNN.
- PR #355: Fixing issues with very large numpy inputs to SPMG OLS and tSVD.
- PR #357: Removing FAISS requirement from README
- PR #362: Fix for matVecOp crashing on large input sizes
- PR #366: Index arithmetic issue fix with TxN_t class
- PR #376: Disabled kmeans tests since they are currently too sensitive (see #71)
- PR #380: Allow arbitrary data size on ingress for numba_utils.row_matrix
- PR #385: Fix for long import cuml time in containers and fix for setup_pip
- PR #630: Fixing a missing kneighbors in nearest neighbors python proxy

# cuML 0.5.1 (05 Feb 2019)

## Bug Fixes

- PR #189 Avoid using numpy via cimport to prevent ABI issues in Cython compilation


# cuML 0.5.0 (28 Jan 2019)

## New Features

- PR #66: OLS Linear Regression
- PR #44: Distance calculation ML primitives
- PR #69: Ridge (L2 Regularized) Linear Regression
- PR #103: Linear Kalman Filter
- PR #117: Pip install support
- PR #64: Device to device support from cuML device pointers into FAISS

## Improvements

- PR #56: Make OpenMP optional for building
- PR #67: Github issue templates
- PR #44: Refactored DBSCAN to use ML primitives
- PR #91: Pytest cleanup and sklearn toyset datasets based pytests for kmeans and dbscan
- PR #75: C++ example to use kmeans
- PR #117: Use cmake extension to find any zlib installed in system
- PR #94: Add cmake flag to set ABI compatibility
- PR #139: Move thirdparty submodules to root and add symlinks to new locations
- PR #151: Replace TravisCI testing and conda pkg builds with gpuCI
- PR #164: Add numba kernel for faster column to row major transform
- PR #114: Adding FAISS to cuml build

## Bug Fixes

- PR #48: CUDA 10 compilation warnings fix
- PR #51: Fixes to Dockerfile and docs for new build system
- PR #72: Fixes for GCC 7
- PR #96: Fix for kmeans stack overflow with high number of clusters
- PR #105: Fix for AttributeError in kmeans fit method
- PR #113: Removed old  glm python/cython files
- PR #118: Fix for AttributeError in kmeans predict method
- PR #125: Remove randomized solver option from PCA python bindings


# cuML 0.4.0 (05 Dec 2018)

## New Features

## Improvements

- PR #42: New build system: separation of libcuml.so and cuml python package
- PR #43: Added changelog.md

## Bug Fixes


# cuML 0.3.0 (30 Nov 2018)

## New Features

- PR #33: Added ability to call cuML algorithms using numpy arrays

## Improvements

- PR #24: Fix references of python package from cuML to cuml and start using versioneer for better versioning
- PR #40: Added support for refactored cuDF 0.3.0, updated Conda files
- PR #33: Major python test cleaning, all tests pass with cuDF 0.2.0 and 0.3.0. Preparation for new build system
- PR #34: Updated batch count calculation logic in DBSCAN
- PR #35: Beginning of DBSCAN refactor to use cuML mlprims and general improvements

## Bug Fixes

- PR #30: Fixed batch size bug in DBSCAN that caused crash. Also fixed various locations for potential integer overflows
- PR #28: Fix readthedocs build documentation
- PR #29: Fix pytests for cuml name change from cuML
- PR #33: Fixed memory bug that would cause segmentation faults due to numba releasing memory before it was used. Also fixed row major/column major bugs for different algorithms
- PR #36: Fix kmeans gtest to use device data
- PR #38: cuda\_free bug removed that caused google tests to sometimes pass and sometimes fail randomly
- PR #39: Updated cmake to correctly link with CUDA libraries, add CUDA runtime linking and include source files in compile target

# cuML 0.2.0 (02 Nov 2018)

## New Features

- PR #11: Kmeans algorithm added
- PR #7: FAISS KNN wrapper added
- PR #21: Added Conda install support

## Improvements

- PR #15: Added compatibility with cuDF (from prior pyGDF)
- PR #13: Added FAISS to Dockerfile
- PR #21: Added TravisCI build system for CI and Conda builds

## Bug Fixes

- PR #4: Fixed explained variance bug in TSVD
- PR #5: Notebook bug fixes and updated results


# cuML 0.1.0

Initial release including PCA, TSVD, DBSCAN, ml-prims and cython wrappers<|MERGE_RESOLUTION|>--- conflicted
+++ resolved
@@ -63,12 +63,9 @@
 - PR #2848: Fix typo in Python docstring for UMAP
 - PR #2856: Fix LabelEncoder for filtered input
 - PR #2855: Updates for RMM being header only
-<<<<<<< HEAD
 - PR #2880: Fix bugs in Auto-ARIMA when s==None
-=======
 - PR #2877:  TSNE exception for n_components > 2
 - PR #2879: Update unit test for LabelEncoder on filtered input
->>>>>>> a4bcdf11
 
 # cuML 0.15.0 (Date TBD)
 
