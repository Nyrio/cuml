--- conflicted
+++ resolved
@@ -2,11 +2,8 @@
 
 ## New Features
 
-<<<<<<< HEAD
 - PR #787: homogeneity, completeness and v-measure metrics ml-prim
-=======
 - PR #711: Mutual Information metric ml-prim
->>>>>>> b8dc4e6a
 - PR #766: Expose score method based on inertia for KMeans
 
 ## Improvements
@@ -20,7 +17,6 @@
 ## New Features
 
 - PR #724: Entropy metric ml-prim
-- PR #711: Mutual Information metric ml-prim
 - PR #652: Adjusted Rand Index metric ml-prim
 - PR #679: Class label manipulation ml-prim
 - PR #636: Rand Index metric ml-prim
