--- conflicted
+++ resolved
@@ -13,11 +13,8 @@
 - PR #435: Exposing cumlhandle in cython + developer guide
 - PR #455: Remove default-stream arguement across ml-prims and cuML
 - PR #375: cuml cpp shared library renamed to libcuml++.so
-<<<<<<< HEAD
 - PR #444: Added supervised training to UMAP
-=======
 - PR #491: added doxygen build target for ml-prims
->>>>>>> 0df0f715
 
 ## Improvements
 
