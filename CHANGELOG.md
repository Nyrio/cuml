# cuML 0.17.0 (Date TBD)

## New Features

## Improvements
- PR #2902: `matrix/matrix.cuh` in RAFT namespacing
- PR #2903: Moving linalg's gemm, gemv, transpose to RAFT namespaces
- PR #2905: `stats` prims `mean_center`, `sum` to RAFT namespaces
- PR #2904: Moving `linalg` basic math ops to RAFT namespaces

## Bug Fixes
- PR #2983: Fix seeding of KISS99 RNG
- PR #3012: Increasing learning rate for SGD log loss and invscaling pytests

# cuML 0.16.0 (Date TBD)

## New Features
- PR #2922: Install RAFT headers with cuML
- PR #2909: Update allgatherv for compatibility with latest RAFT
- PR #2677: Ability to export RF trees as JSON
- PR #2698: Distributed TF-IDF transformer
- PR #2476: Porter Stemmer
- PR #2789: Dask LabelEncoder
- PR #2152: add FIL C++ benchmark
- PR #2638: Improve cython build with custom `build_ext`
- PR #2866: Support XGBoost-style multiclass models (gradient boosted decision trees) in FIL C++
- PR #2874: Issue warning for degraded accuracy with float64 models in Treelite
- PR #2881: Introduces experimental batched backend for random forest
- PR #2916: Add SKLearn multi-class GBDT model support in FIL

## Improvements
- PR #2947: Add more warnings for accuracy degradation with 64-bit models
- PR #2873: Remove empty marker kernel code for NVTX markers
- PR #2796: Remove tokens of length 1 by default for text vectorizers
- PR #2741: Use rapids build packages in conda environments
- PR #2735: Update seed to random_state in random forest and associated tests
- PR #2739: Use cusparse_wrappers.h from RAFT
- PR #2729: Replace `cupy.sparse` with `cupyx.scipy.sparse`
- PR #2749: Correct docs for python version used in cuml_dev conda environment
- PR #2747: Adopting raft::handle_t and raft::comms::comms_t in cuML
- PR #2762: Fix broken links and provide minor edits to docs
- PR #2723: Support and enable convert_dtype in estimator predict
- PR #2758: Match sklearn's default n_components behavior for PCA
- PR #2770: Fix doxygen version during cmake
- PR #2766: Update default RandomForestRegressor score function to use r2
- PR #2775: Enablinbg mg gtests w/ raft mpi comms
- PR #2783: Add pytest that will fail when GPU IDs in Dask cluster are not unique
- PR #2784: Add SparseCumlArray container for sparse index/data arrays
- PR #2785: Add in cuML-specific dev conda dependencies
- PR #2778: Add README for FIL
- PR #2799: Reenable lightgbm test with lower (1%) proba accuracy
- PR #2800: Align cuML's spdlog version with RMM's
- PR #2824: Make data conversions warnings be debug level
- PR #2835: Rng prims, utils, and dependencies in RAFT
- PR #2541: Improve Documentation Examples and Source Linking
- PR #2837: Make the FIL node reorder loop more obvious
- PR #2849: make num_classes significant in FLOAT_SCALAR case
- PR #2792: Project flash (new build process) script changes
- PR #2850: Clean up unused params in paramsPCA
- PR #2871: Add timing function to utils
- PR #2863: in FIL, rename leaf_value_t enums to more descriptive
- PR #2892 Update ci/local/README.md
- PR #2867: improve stability of FIL benchmark measurements
- PR #2798: Add python tests for FIL multiclass classification of lightgbm models
- PR #2892: Update ci/local/README.md
- PR #2910: Adding Support for CuPy 8.x
- PR #2914: Add tests for XGBoost multi-class models in FIL
- PR #2622: Simplify tSNE perplexity search
- PR #2930: Pin libfaiss to <=1.6.3
- PR #2928: Updating Estimators Derived from Base for Consistency
- PR #2942: Adding `cuml.experimental` to the Docs
<<<<<<< HEAD
- PR #2956: Consistency of get_params and set_params in ARIMA
=======
- PR #3010: Improve gpuCI Scripts
>>>>>>> 5beaaaec

## Bug Fixes
- PR #2973: Allow data imputation for nan values
- PR #2982: Adjust kneighbors classifier test threshold to avoid intermittent failure
- PR #2885: Changing test target for NVTX wrapper test
- PR #2882: Allow import on machines without GPUs
- PR #2875: Bug fix to enable colorful NVTX markers
- PR #2744: Supporting larger number of classes in KNeighborsClassifier
- PR #2769: Remove outdated doxygen options for 1.8.20
- PR #2787: Skip lightgbm test for version 3 and above temporarily
- PR #2805: Retain index in stratified splitting for dataframes
- PR #2781: Use Python print to correctly redirect spdlogs when sys.stdout is changed
- PR #2787: Skip lightgbm test for version 3 and above temporarily
- PR #2813: Fix memory access in generation of non-row-major random blobs
- PR #2810: Update Rf MNMG threshold to prevent sporadic test failure
- PR #2808: Relax Doxygen version required in CMake to coincide with integration repo
- PR #2818: Fix parsing of singlegpu option in build command
- PR #2827: Force use of whole dataset when sample bootstrapping is disabled
- PR #2829: Fixing description for labels in docs and removing row number constraint from PCA xform/inverse_xform
- PR #2832: Updating stress tests that fail with OOM
- PR #2831: Removing repeated capture and parameter in lambda function
- PR #2847: Workaround for TSNE lockup, change caching preference.
- PR #2842: KNN index preprocessors were using incorrect n_samples
- PR #2848: Fix typo in Python docstring for UMAP
- PR #2856: Fix LabelEncoder for filtered input
- PR #2855: Updates for RMM being header only
- PR #2844: Fix for OPG KNN Classifier & Regressor
- PR #2880: Fix bugs in Auto-ARIMA when s==None
- PR #2877: TSNE exception for n_components > 2
- PR #2879: Update unit test for LabelEncoder on filtered input
- PR #2932: Marking KBinsDiscretizer pytests as xfail
- PR #2925: Fixing Owner Bug When Slicing CumlArray Objects
- PR #2931: Fix notebook error handling in gpuCI
- PR #2941: Fixing dask tsvd stress test failure
- PR #2943: Remove unused shuffle_features parameter
- PR #2940: Correcting labels meta dtype for `cuml.dask.make_classification`
- PR #2965: Notebooks update
- PR #2955: Fix for conftest for singlegpu build
- PR #2968: Remove shuffle_features from RF param names
- PR #2957: Fix ols test size for stability
- PR #2972: Upgrade Treelite to 0.93
- PR #2981: Prevent unguarded import of sklearn in SVC
- PR #2984: Fix GPU test scripts gcov error
- PR #2990: Reduce MNMG kneighbors regressor test threshold
- PR #2997: Changing ARIMA `get/set_params` to `get/set_fit_params`

# cuML 0.15.0 (Date TBD)

## New Features
- PR #2581: Added model persistence via joblib in each section of estimator_intro.ipynb
- PR #2554: Hashing Vectorizer and general vectorizer improvements
- PR #2240: Making Dask models pickleable
- PR #2267: CountVectorizer estimator
- PR #2261: Exposing new FAISS metrics through Python API
- PR #2287: Single-GPU TfidfTransformer implementation
- PR #2289: QR SVD solver for MNMG PCA
- PR #2312: column-major support for make_blobs
- PR #2172: Initial support for auto-ARIMA
- PR #2394: Adding cosine & correlation distance for KNN
- PR #2392: PCA can accept sparse inputs, and sparse prim for computing covariance
- PR #2465: Support pandas 1.0+
- PR #2550: Single GPU Target Encoder
- PR #2519: Precision recall curve using cupy
- PR #2500: Replace UMAP functionality dependency on nvgraph with RAFT Spectral Clustering
- PR #2502: cuML Implementation of `sklearn.metrics.pairwise_distances`
- PR #2520: TfidfVectorizer estimator
- PR #2211: MNMG KNN Classifier & Regressor
- PR #2461: Add KNN Sparse Output Functionality
- PR #2615: Incremental PCA
- PR #2594: Confidence intervals for ARIMA forecasts
- PR #2607: Add support for probability estimates in SVC
- PR #2618: SVM class and sample weights
- PR #2635: Decorator to generate docstrings with autodetection of parameters
- PR #2270: Multi class MNMG RF
- PR #2661: CUDA-11 support for single-gpu code
- PR #2322: Sparse FIL forests with 8-byte nodes
- PR #2675: Update conda recipes to support CUDA 11
- PR #2645: Add experimental, sklearn-based preprocessing

## Improvements
- PR #2336: Eliminate `rmm.device_array` usage
- PR #2262: Using fully shared PartDescriptor in MNMG decomposiition, linear models, and solvers
- PR #2310: Pinning ucx-py to 0.14 to make 0.15 CI pass
- PR #1945: enable clang tidy
- PR #2339: umap performance improvements
- PR #2308: Using fixture for Dask client to eliminate possiblity of not closing
- PR #2345: make C++ logger level definition to be the same as python layer
- PR #2329: Add short commit hash to conda package name
- PR #2362: Implement binary/multi-classification log loss with cupy
- PR #2363: Update threshold and make other changes for stress tests
- PR #2371: Updating MBSGD tests to use larger batches
- PR #2380: Pinning libcumlprims version to ease future updates
- PR #2405: Remove references to deprecated RMM headers.
- PR #2340: Import ARIMA in the root init file and fix the `test_fit_function` test
- PR #2408: Install meta packages for dependencies
- PR #2417: Move doc customization scripts to Jenkins
- PR #2427: Moving MNMG decomposition to cuml
- PR #2433: Add libcumlprims_mg to CMake
- PR #2420: Add and set convert_dtype default to True in estimator fit methods
- PR #2411: Refactor Mixin classes and use in classifier/regressor estimators
- PR #2442: fix setting RAFT_DIR from the RAFT_PATH env var
- PR #2469: Updating KNN c-api to document all arguments
- PR #2453: Add CumlArray to API doc
- PR #2440: Use Treelite Conda package
- PR #2403: Support for input and output type consistency in logistic regression predict_proba
- PR #2473: Add metrics.roc_auc_score to API docs. Additional readability and minor docs bug fixes
- PR #2468: Add `_n_features_in_` attribute to all single GPU estimators that implement fit
- PR #2489: Removing explicit FAISS build and adding dependency on libfaiss conda package
- PR #2480: Moving MNMG glm and solvers to cuml
- PR #2490: Moving MNMG KMeans to cuml
- PR #2483: Moving MNMG KNN to cuml
- PR #2492: Adding additional assertions to mnmg nearest neighbors pytests
- PR #2439: Update dask RF code to have print_detailed function
- PR #2431: Match output of classifier predict with target dtype
- PR #2237: Refactor RF cython code
- PR #2513: Fixing LGTM Analysis Issues
- PR #2099: Raise an error when float64 data is used with dask RF
- PR #2522: Renaming a few arguments in KNeighbors* to be more readable
- PR #2499: Provide access to `cuml.DBSCAN` core samples
- PR #2526: Removing PCA TSQR as a solver due to scalability issues
- PR #2536: Update conda upload versions for new supported CUDA/Python
- PR #2538: Remove Protobuf dependency
- PR #2553: Test pickle protocol 5 support
- PR #2570: Accepting single df or array input in train_test_split
- PR #2566: Remove deprecated cuDF from_gpu_matrix calls
- PR #2583: findpackage.cmake.in template for cmake dependencies
- PR #2577: Fully removing NVGraph dependency for CUDA 11 compatibility
- PR #2575: Speed up TfidfTransformer
- PR #2584: Removing dependency on sklearn's NotFittedError
- PR #2591: Generate benchmark datsets using `cuml.datasets`
- PR #2548: Fix limitation on number of rows usable with tSNE and refactor memory allocation
- PR #2589: including cuda-11 build fixes into raft
- PR #2599: Add Stratified train_test_split
- PR #2487: Set classes_ attribute during classifier fit
- PR #2605: Reduce memory usage in tSNE
- PR #2611: Adding building doxygen docs to gpu ci
- PR #2631: Enabling use of gtest conda package for build
- PR #2623: Fixing kmeans score() API to be compatible with Scikit-learn
- PR #2629: Add naive_bayes api docs
- PR #2643: 'dense' and 'sparse' values of `storage_type` for FIL
- PR #2691: Generic Base class attribute setter
- PR #2666: Update MBSGD documentation to mention that the model is experimental
- PR #2687: Update xgboost version to 1.2.0dev.rapidsai0.15
- PR #2684: CUDA 11 conda development environment yml and faiss patch
- PR #2648: Replace CNMeM with `rmm::mr::pool_memory_resource`.
- PR #2686: Improve SVM tests
- PR #2692: Changin LBFGS log level
- PR #2705: Add sum operator and base operator overloader functions to cumlarray
- PR #2701: Updating README + Adding ref to UMAP paper
- PR #2721: Update API docs
- PR #2730: Unpin cumlprims in conda recipes for release

## Bug Fixes
- PR #2369: Update RF code to fix set_params memory leak
- PR #2364: Fix for random projection
- PR #2373: Use Treelite Pip package in GPU testing
- PR #2376: Update documentation Links
- PR #2407: fixed batch count in DBScan for integer overflow case
- PR #2413: CumlArray and related methods updates to account for cuDF.Buffer contiguity update
- PR #2424: --singlegpu flag fix on build.sh script
- PR #2432: Using correct algo_name for UMAP in benchmark tests
- PR #2445: Restore access to coef_ property of Lasso
- PR #2441: Change p2p_enabled definition to work without ucx
- PR #2447: Drop `nvstrings`
- PR #2450: Update local build to use new gpuCI image
- PR #2454: Mark RF memleak test as XFAIL, because we can't detect memleak reliably
- PR #2455: Use correct field to store data type in `LabelEncoder.fit_transform`
- PR #2475: Fix typo in build.sh
- PR #2496: Fixing indentation for simulate_data in test_fil.py
- PR #2494: Set QN regularization strength consistent with scikit-learn
- PR #2486: Fix cupy input to kmeans init
- PR #2497: Changes to accomodate cuDF unsigned categorical changes
- PR #2209: Fix FIL benchmark for gpuarray-c input
- PR #2507: Import `treelite.sklearn`
- PR #2521: Fixing invalid smem calculation in KNeighborsCLassifier
- PR #2515: Increase tolerance for LogisticRegression test
- PR #2532: Updating doxygen in new MG headers
- PR #2521: Fixing invalid smem calculation in KNeighborsCLassifier
- PR #2515: Increase tolerance for LogisticRegression test
- PR #2545: Fix documentation of n_iter_without_progress in tSNE Python bindings
- PR #2543: Improve numerical stability of QN solver
- PR #2544: Fix Barnes-Hut tSNE not using specified post_learning_rate
- PR #2558: Disabled a long-running FIL test
- PR #2540: Update default value for n_epochs in UMAP to match documentation & sklearn API
- PR #2535: Fix issue with incorrect docker image being used in local build script
- PR #2542: Fix small memory leak in TSNE
- PR #2552: Fixed the length argument of updateDevice calls in RF test
- PR #2565: Fix cell allocation code to avoid loops in quad-tree. Prevent NaNs causing infinite descent
- PR #2563: Update scipy call for arima gradient test
- PR #2569: Fix for cuDF update
- PR #2508: Use keyword parameters in sklearn.datasets.make_* functions
- PR #2587: Attributes for estimators relying on solvers
- PR #2586: Fix SVC decision function data type
- PR #2573: Considering managed memory as device type on checking for KMeans
- PR #2574: Fixing include path in `tsvd_mg.pyx`
- PR #2506: Fix usage of CumlArray attributes on `cuml.common.base.Base`
- PR #2593: Fix inconsistency in train_test_split
- PR #2609: Fix small doxygen issues
- PR #2610: Remove cuDF tolist call
- PR #2613: Removing thresholds from kmeans score tests (SG+MG)
- PR #2616: Small test code fix for pandas dtype tests
- PR #2617: Fix floating point precision error in tSNE
- PR #2625: Update Estimator notebook to resolve errors
- PR #2634: singlegpu build option fixes
- PR #2641: [Breaking] Make `max_depth` in RF compatible with scikit-learn
- PR #2650: Make max_depth behave consistently for max_depth > 14
- PR #2651: AutoARIMA Python bug fix
- PR #2654: Fix for vectorizer concatenations
- PR #2655: Fix C++ RF predict function access of rows/samples array
- PR #2649: Cleanup sphinx doc warnings for 0.15
- PR #2668: Order conversion improvements to account for cupy behavior changes
- PR #2669: Revert PR 2655 Revert "Fixes C++ RF predict function"
- PR #2683: Fix incorrect "Bad CumlArray Use" error messages on test failures
- PR #2695: Fix debug build issue due to incorrect host/device method setup
- PR #2709: Fixing OneHotEncoder Overflow Error
- PR #2710: Fix SVC doc statement about predic_proba
- PR #2726: Return correct output type in QN
- PR #2711: Fix Dask RF failure intermittently
- PR #2718: Fix temp directory for py.test
- PR #2719: Set KNeighborsRegressor output dtype according to training target dtype
- PR #2720: Updates to outdated links
- PR #2722: Getting cuML covariance test passing w/ Cupy 7.8 & CUDA 11

# cuML 0.14.0 (03 Jun 2020)

## New Features
- PR #1994: Support for distributed OneHotEncoder
- PR #1892: One hot encoder implementation with cupy
- PR #1655: Adds python bindings for homogeneity score
- PR #1704: Adds python bindings for completeness score
- PR #1687: Adds python bindings for mutual info score
- PR #1980: prim: added a new write-only unary op prim
- PR #1867: C++: add logging interface support in cuML based spdlog
- PR #1902: Multi class inference in FIL C++ and importing multi-class forests from treelite
- PR #1906: UMAP MNMG
- PR #2067: python: wrap logging interface in cython
- PR #2083: Added dtype, order, and use_full_low_rank to MNMG `make_regression`
- PR #2074: SG and MNMG `make_classification`
- PR #2127: Added order to SG `make_blobs`, and switch from C++ to cupy based implementation
- PR #2057: Weighted k-means
- PR #2256: Add a `make_arima` generator
- PR #2245: ElasticNet, Lasso and Coordinate Descent MNMG
- PR #2242: Pandas input support with output as NumPy arrays by default
- PR #2551: Add cuML RF multiclass prediction using FIL from python
- PR #1728: Added notebook testing to gpuCI gpu build

## Improvements
- PR #1931: C++: enabled doxygen docs for all of the C++ codebase
- PR #1944: Support for dask_cudf.core.Series in _extract_partitions
- PR #1947: Cleaning up cmake
- PR #1927: Use Cython's `new_build_ext` (if available)
- PR #1946: Removed zlib dependency from cmake
- PR #1988: C++: cpp bench refactor
- PR #1873: Remove usage of nvstring and nvcat from LabelEncoder
- PR #1968: Update SVC SVR with cuML Array
- PR #1972: updates to our flow to use conda-forge's clang and clang-tools packages
- PR #1974: Reduce ARIMA testing time
- PR #1984: Enable Ninja build
- PR #1985: C++ UMAP parametrizable tests
- PR #2005: Adding missing algorithms to cuml benchmarks and notebook
- PR #2016: Add capability to setup.py and build.sh to fully clean all cython build files and artifacts
- PR #2044: A cuda-memcheck helper wrapper for devs
- PR #2018: Using `cuml.dask.part_utils.extract_partitions` and removing similar, duplicated code
- PR #2019: Enable doxygen build in our nightly doc build CI script
- PR #1996: Cythonize in parallel
- PR #2032: Reduce number of tests for MBSGD to improve CI running time
- PR #2031: Encapsulating UCX-py interactions in singleton
- PR #2029: Add C++ ARIMA log-likelihood benchmark
- PR #2085: Convert TSNE to use CumlArray
- PR #2051: Reduce the time required to run dask pca and dask tsvd tests
- PR #1981: Using CumlArray in kNN and DistributedDataHandler in dask kNN
- PR #2053: Introduce verbosity level in C++ layer instead of boolean `verbose` flag
- PR #2047: Make internal streams non-blocking w.r.t. NULL stream
- PR #2048: Random forest testing speedup
- PR #2058: Use CumlArray in Random Projection
- PR #2068: Updating knn class probabilities to use make_monotonic instead of binary search
- PR #2062: Adding random state to UMAP mnmg tests
- PR #2064: Speed-up K-Means test
- PR #2015: Renaming .h to .cuh in solver, dbscan and svm
- PR #2080: Improved import of sparse FIL forests from treelite
- PR #2090: Upgrade C++ build to C++14 standard
- PR #2089: CI: enabled cuda-memcheck on ml-prims unit-tests during nightly build
- PR #2128: Update Dask RF code to reduce the time required for GPU predict to run
- PR #2125: Build infrastructure to use RAFT
- PR #2131: Update Dask RF fit to use DistributedDataHandler
- PR #2055: Update the metrics notebook to use important cuML models
- PR #2095: Improved import of src_prims/utils.h, making it less ambiguous
- PR #2118: Updating SGD & mini-batch estimators to use CumlArray
- PR #2120: Speeding up dask RandomForest tests
- PR #1883: Use CumlArray in ARIMA
- PR #877: Adding definition of done criteria to wiki
- PR #2135: A few optimizations to UMAP fuzzy simplicial set
- PR #1914: Change the meaning of ARIMA's intercept to match the literature
- PR #2098: Renaming .h to .cuh in decision_tree, glm, pca
- PR #2150: Remove deprecated RMM calls in RMM allocator adapter
- PR #2146: Remove deprecated kalman filter
- PR #2151: Add pytest duration and pytest timeout
- PR #2156: Add Docker 19 support to local gpuci build
- PR #2178: Reduce duplicated code in RF
- PR #2124: Expand tutorial docs and sample notebook
- PR #2175: Allow CPU-only and dataset params for benchmark sweeps
- PR #2186: Refactor cython code to build OPG structs in common utils file
- PR #2180: Add fully single GPU singlegpu python build
- PR #2187: CMake improvements to manage conda environment dependencies
- PR #2185: Add has_sklearn function and use it in datasets/classification.
- PR #2193: Order-independent local shuffle in `cuml.dask.make_regression`
- PR #2204: Update python layer to use the logger interface
- PR #2184: Refoctor headers for holtwinters, rproj, tsvd, tsne, umap
- PR #2199: Remove unncessary notebooks
- PR #2195: Separating fit and transform calls in SG, MNMG PCA to save transform array memory consumption
- PR #2201: Re-enabling UMAP repro tests
- PR #2132: Add SVM C++ benchmarks
- PR #2196: Updates to benchmarks. Moving notebook
- PR #2208: Coordinate Descent, Lasso and ElasticNet CumlArray updates
- PR #2210: Updating KNN tests to evaluate multiple index partitions
- PR #2205: Use timeout to add 2 hour hard limit to dask tests
- PR #2212: Improve DBScan batch count / memory estimation
- PR #2213: Standardized include statements across all cpp source files, updated copyright on all modified files
- PR #2214: Remove utils folder and refactor to common folder
- PR #2220: Final refactoring of all src_prims header files following rules as specified in #1675
- PR #2225: input_to_cuml_array keep order option, test updates and cleanup
- PR #2244: Re-enable slow ARIMA tests as stress tests
- PR #2231: Using OPG structs from `cuml.common` in decomposition algorithms
- PR #2257: Update QN and LogisticRegression to use CumlArray
- PR #2259: Add CumlArray support to Naive Bayes
- PR #2252: Add benchmark for the Gram matrix prims
- PR #2263: Faster serialization for Treelite objects with RF
- PR #2264: Reduce build time for cuML by using make_blobs from libcuml++ interface
- PR #2269: Add docs targets to build.sh and fix python cuml.common docs
- PR #2271: Clarify doc for `_unique` default implementation in OneHotEncoder
- PR #2272: Add docs build.sh script to repository
- PR #2276: Ensure `CumlArray` provided `dtype` conforms
- PR #2281: Rely on cuDF's `Serializable` in `CumlArray`
- PR #2284: Reduce dataset size in SG RF notebook to reduce run time of sklearn
- PR #2285: Increase the threshold for elastic_net test in dask/test_coordinate_descent
- PR #2314: Update FIL default values, documentation and test
- PR #2316: 0.14 release docs additions and fixes
- PR #2320: Add prediction notes to RF docs
- PR #2323: Change verbose levels and parameter name to match Scikit-learn API
- PR #2324: Raise an error if n_bins > number of training samples in RF
- PR #2335: Throw a warning if treelite cannot be imported and `load_from_sklearn` is used

## Bug Fixes
- PR #1939: Fix syntax error in cuml.common.array
- PR #1941: Remove c++ cuda flag that was getting duplicated in CMake
- PR #1971: python: Correctly honor --singlegpu option and CUML_BUILD_PATH env variable
- PR #1969: Update libcumlprims to 0.14
- PR #1973: Add missing mg files for setup.py --singlegpu flag
- PR #1993: Set `umap_transform_reproducibility` tests to xfail
- PR #2004: Refactoring the arguments to `plant()` call
- PR #2017: Fixing memory issue in weak cc prim
- PR #2028: Skipping UMAP knn reproducibility tests until we figure out why its failing in CUDA 10.2
- PR #2024: Fixed cuda-memcheck errors with sample-without-replacement prim
- PR #1540: prims: support for custom math-type used for computation inside adjusted rand index prim
- PR #2077: dask-make blobs arguments to match sklearn
- PR #2059: Make all Scipy imports conditional
- PR #2078: Ignore negative cache indices in get_vecs
- PR #2084: Fixed cuda-memcheck errors with COO unit-tests
- PR #2087: Fixed cuda-memcheck errors with dispersion prim
- PR #2096: Fixed syntax error with nightly build command for memcheck unit-tests
- PR #2115: Fixed contingency matrix prim unit-tests for computing correct golden values
- PR #2107: Fix PCA transform
- PR #2109: input_to_cuml_array __cuda_array_interface__ bugfix
- PR #2117: cuDF __array__ exception small fixes
- PR #2139: CumlArray for adjusted_rand_score
- PR #2140: Returning self in fit model functions
- PR #2144: Remove GPU arch < 60 from CMake build
- PR #2153: Added missing namespaces to some Decision Tree files
- PR #2155: C++: fix doxygen build break
- PR #2161: Replacing depreciated bruteForceKnn
- PR #2162: Use stream in transpose prim
- PR #2165: Fit function test correction
- PR #2166: Fix handling of temp file in RF pickling
- PR #2176: C++: fix for adjusted rand index when input array is all zeros
- PR #2179: Fix clang tools version in libcuml recipe
- PR #2183: Fix RAFT in nightly package
- PR #2191: Fix placement of SVM parameter documentation and add examples
- PR #2212: Fix DBScan results (no propagation of labels through border points)
- PR #2215: Fix the printing of forest object
- PR #2217: Fix opg_utils naming to fix singlegpu build
- PR #2223: Fix bug in ARIMA C++ benchmark
- PR #2224: Temporary fix for CI until new Dask version is released
- PR #2228: Update to use __reduce_ex__ in CumlArray to override cudf.Buffer
- PR #2249: Fix bug in UMAP continuous target metrics
- PR #2258: Fix doxygen build break
- PR #2255: Set random_state for train_test_split function in dask RF
- PR #2275: Fix RF fit memory leak
- PR #2274: Fix parameter name verbose to verbosity in mnmg OneHotEncoder
- PR #2277: Updated cub repo path and branch name
- PR #2282: Fix memory leak in Dask RF concatenation
- PR #2301: Scaling KNN dask tests sample size with n GPUs
- PR #2293: Contiguity fixes for input_to_cuml_array and train_test_split
- PR #2295: Fix convert_to_dtype copy even with same dtype
- PR #2305: Fixed race condition in DBScan
- PR #2354: Fix broken links in README
- PR #2619: Explicitly skip raft test folder for pytest 6.0.0
- PR #2788: Set the minimum number of columns that can be sampled to 1 to fix 0 mem allocation error

# cuML 0.13.0 (31 Mar 2020)

## New Features
- PR #1777: Python bindings for entropy
- PR #1742: Mean squared error implementation with cupy
- PR #1817: Confusion matrix implementation with cupy (SNSG and MNMG)
- PR #1766: Mean absolute error implementation with cupy
- PR #1766: Mean squared log error implementation with cupy
- PR #1635: cuML Array shim and configurable output added to cluster methods
- PR #1586: Seasonal ARIMA
- PR #1683: cuml.dask make_regression
- PR #1689: Add framework for cuML Dask serializers
- PR #1709: Add `decision_function()` and `predict_proba()` for LogisticRegression
- PR #1714: Add `print_env.sh` file to gather important environment details
- PR #1750: LinearRegression CumlArray for configurable output
- PR #1814: ROC AUC score implementation with cupy
- PR #1767: Single GPU decomposition models configurable output
- PR #1646: Using FIL to predict in MNMG RF
- PR #1778: Make cuML Handle picklable
- PR #1738: cuml.dask refactor beginning and dask array input option for OLS, Ridge and KMeans
- PR #1874: Add predict_proba function to RF classifier
- PR #1815: Adding KNN parameter to UMAP
- PR #1978: Adding `predict_proba` function to dask RF

## Improvements
- PR #1644: Add `predict_proba()` for FIL binary classifier
- PR #1620: Pickling tests now automatically finds all model classes inheriting from cuml.Base
- PR #1637: Update to newer treelite version with XGBoost 1.0 compatibility
- PR #1632: Fix MBSGD models inheritance, they now inherits from cuml.Base
- PR #1628: Remove submodules from cuML
- PR #1755: Expose the build_treelite function for python
- PR #1649: Add the fil_sparse_format variable option to RF API
- PR #1647: storage_type=AUTO uses SPARSE for large models
- PR #1668: Update the warning statement thrown in RF when the seed is set but n_streams is not 1
- PR #1662: use of direct cusparse calls for coo2csr, instead of depending on nvgraph
- PR #1747: C++: dbscan performance improvements and cleanup
- PR #1697: Making trustworthiness batchable and using proper workspace
- PR #1721: Improving UMAP pytests
- PR #1717: Call `rmm_cupy_allocator` for CuPy allocations
- PR #1718: Import `using_allocator` from `cupy.cuda`
- PR #1723: Update RF Classifier to throw an exception for multi-class pickling
- PR #1726: Decorator to allocate CuPy arrays with RMM
- PR #1719: UMAP random seed reproducibility
- PR #1748: Test serializing `CumlArray` objects
- PR #1776: Refactoring pca/tsvd distributed
- PR #1762: Update CuPy requirement to 7
- PR #1768: C++: Different input and output types for add and subtract prims
- PR #1790: Add support for multiple seeding in k-means++
- PR #1805: Adding new Dask cuda serializers to naive bayes + a trivial perf update
- PR #1812: C++: bench: UMAP benchmark cases added
- PR #1795: Add capability to build CumlArray from bytearray/memoryview objects
- PR #1824: C++: improving the performance of UMAP algo
- PR #1816: Add ARIMA notebook
- PR #1856: Update docs for 0.13
- PR #1827: Add HPO demo Notebook
- PR #1825: `--nvtx` option in `build.sh`
- PR #1847: Update XGBoost version for CI
- PR #1837: Simplify cuML Array construction
- PR #1848: Rely on subclassing for cuML Array serialization
- PR #1866: Minimizing client memory pressure on Naive Bayes
- PR #1788: Removing complexity bottleneck in S-ARIMA
- PR #1873: Remove usage of nvstring and nvcat from LabelEncoder
- PR #1891: Additional improvements to naive bayes tree reduction

## Bug Fixes
- PR #1835 : Fix calling default RF Classification always
- PT #1904: replace cub sort
- PR #1833: Fix depth issue in shallow RF regression estimators
- PR #1770: Warn that KalmanFilter is deprecated
- PR #1775: Allow CumlArray to work with inputs that have no 'strides' in array interface
- PR #1594: Train-test split is now reproducible
- PR #1590: Fix destination directory structure for run-clang-format.py
- PR #1611: Fixing pickling errors for KNN classifier and regressor
- PR #1617: Fixing pickling issues for SVC and SVR
- PR #1634: Fix title in KNN docs
- PR #1627: Adding a check for multi-class data in RF classification
- PR #1654: Skip treelite patch if its already been applied
- PR #1661: Fix nvstring variable name
- PR #1673: Using struct for caching dlsym state in communicator
- PR #1659: TSNE - introduce 'convert_dtype' and refactor class attr 'Y' to 'embedding_'
- PR #1672: Solver 'svd' in Linear and Ridge Regressors when n_cols=1
- PR #1670: Lasso & ElasticNet - cuml Handle added
- PR #1671: Update for accessing cuDF Series pointer
- PR #1652: Support XGBoost 1.0+ models in FIL
- PR #1702: Fix LightGBM-FIL validation test
- PR #1701: test_score kmeans test passing with newer cupy version
- PR #1706: Remove multi-class bug from QuasiNewton
- PR #1699: Limit CuPy to <7.2 temporarily
- PR #1708: Correctly deallocate cuML handles in Cython
- PR #1730: Fixes to KF for test stability (mainly in CUDA 10.2)
- PR #1729: Fixing naive bayes UCX serialization problem in fit()
- PR #1749: bug fix rf classifier/regressor on seg fault in bench
- PR #1751: Updated RF documentation
- PR #1765: Update the checks for using RF GPU predict
- PR #1787: C++: unit-tests to check for RF accuracy. As well as a bug fix to improve RF accuracy
- PR #1793: Updated fil pyx to solve memory leakage issue
- PR #1810: Quickfix - chunkage in dask make_regression
- PR #1842: DistributedDataHandler not properly setting 'multiple'
- PR #1849: Critical fix in ARIMA initial estimate
- PR #1851: Fix for cuDF behavior change for multidimensional arrays
- PR #1852: Remove Thrust warnings
- PR #1868: Turning off IPC caching until it is fixed in UCX-py/UCX
- PR #1876: UMAP exponential decay parameters fix
- PR #1887: Fix hasattr for missing attributes on base models
- PR #1877: Remove resetting index in shuffling in train_test_split
- PR #1893: Updating UCX in comms to match current UCX-py
- PR #1888: Small train_test_split test fix
- PR #1899: Fix dask `extract_partitions()`, remove transformation as instance variable in PCA and TSVD and match sklearn APIs
- PR #1920: Temporarily raising threshold for UMAP reproducibility tests
- PR #1918: Create memleak fixture to skip memleak tests in CI for now
- PR #1926: Update batch matrix test margins
- PR #1925: Fix failing dask tests
- PR #1936: Update DaskRF regression test to xfail
- PR #1932: Isolating cause of make_blobs failure
- PR #1951: Dask Random forest regression CPU predict bug fix
- PR #1948: Adjust BatchedMargin margin and disable tests temporarily
- PR #1950: Fix UMAP test failure


# cuML 0.12.0 (04 Feb 2020)

## New Features
- PR #1483: prims: Fused L2 distance and nearest-neighbor prim
- PR #1494: bench: ml-prims benchmark
- PR #1514: bench: Fused L2 NN prim benchmark
- PR #1411: Cython side of MNMG OLS
- PR #1520: Cython side of MNMG Ridge Regression
- PR #1516: Suppor Vector Regression (epsilon-SVR)

## Improvements
- PR #1638: Update cuml/docs/README.md
- PR #1468: C++: updates to clang format flow to make it more usable among devs
- PR #1473: C++: lazy initialization of "costly" resources inside cumlHandle
- PR #1443: Added a new overloaded GEMM primitive
- PR #1489: Enabling deep trees using Gather tree builder
- PR #1463: Update FAISS submodule to 1.6.1
- PR #1488: Add codeowners
- PR #1432: Row-major (C-style) GPU arrays for benchmarks
- PR #1490: Use dask master instead of conda package for testing
- PR #1375: Naive Bayes & Distributed Naive Bayes
- PR #1377: Add GPU array support for FIL benchmarking
- PR #1493: kmeans: add tiling support for 1-NN computation and use fusedL2-1NN prim for L2 distance metric
- PR #1532: Update CuPy to >= 6.6 and allow 7.0
- PR #1528: Re-enabling KNN using dynamic library loading for UCX in communicator
- PR #1545: Add conda environment version updates to ci script
- PR #1541: Updates for libcudf++ Python refactor
- PR #1555: FIL-SKL, an SKLearn-based benchmark for FIL
- PR #1537: Improve pickling and scoring suppport for many models to support hyperopt
- PR #1551: Change custom kernel to cupy for col/row order transform
- PR #1533: C++: interface header file separation for SVM
- PR #1560: Helper function to allocate all new CuPy arrays with RMM memory management
- PR #1570: Relax nccl in conda recipes to >=2.4 (matching CI)
- PR #1578: Add missing function information to the cuML documenataion
- PR #1584: Add has_scipy utility function for runtime check
- PR #1583: API docs updates for 0.12
- PR #1591: Updated FIL documentation

## Bug Fixes
- PR #1470: Documentation: add make_regression, fix ARIMA section
- PR #1482: Updated the code to remove sklearn from the mbsgd stress test
- PR #1491: Update dev environments for 0.12
- PR #1512: Updating setup_cpu() in SpeedupComparisonRunner
- PR #1498: Add build.sh to code owners
- PR #1505: cmake: added correct dependencies for prims-bench build
- PR #1534: Removed TODO comment in create_ucp_listeners()
- PR #1548: Fixing umap extra unary op in knn graph
- PR #1547: Fixing MNMG kmeans score. Fixing UMAP pickling before fit(). Fixing UMAP test failures.
- PR #1557: Increasing threshold for kmeans score
- PR #1562: Increasing threshold even higher
- PR #1564: Fixed a typo in function cumlMPICommunicator_impl::syncStream
- PR #1569: Remove Scikit-learn exception and depedenncy in SVM
- PR #1575: Add missing dtype parameter in call to strides to order for CuPy 6.6 code path
- PR #1574: Updated the init file to include SVM
- PR #1589: Fixing the default value for RF and updating mnmg predict to accept cudf
- PR #1601: Fixed wrong datatype used in knn voting kernel

# cuML 0.11.0 (11 Dec 2019)

## New Features

- PR #1295: Cython side of MNMG PCA
- PR #1218: prims: histogram prim
- PR #1129: C++: Separate include folder for C++ API distribution
- PR #1282: OPG KNN MNMG Code (disabled for 0.11)
- PR #1242: Initial implementation of FIL sparse forests
- PR #1194: Initial ARIMA time-series modeling support.
- PR #1286: Importing treelite models as FIL sparse forests
- PR #1285: Fea minimum impurity decrease RF param
- PR #1301: Add make_regression to generate regression datasets
- PR #1322: RF pickling using treelite, protobuf and FIL
- PR #1332: Add option to cuml.dask make_blobs to produce dask array
- PR #1307: Add RF regression benchmark
- PR #1327: Update the code to build treelite with protobuf
- PR #1289: Add Python benchmarking support for FIL
- PR #1371: Cython side of MNMG tSVD
- PR #1386: Expose SVC decision function value

## Improvements
- PR #1170: Use git to clone subprojects instead of git submodules
- PR #1239: Updated the treelite version
- PR #1225: setup.py clone dependencies like cmake and correct include paths
- PR #1224: Refactored FIL to prepare for sparse trees
- PR #1249: Include libcuml.so C API in installed targets
- PR #1259: Conda dev environment updates and use libcumlprims current version in CI
- PR #1277: Change dependency order in cmake for better printing at compile time
- PR #1264: Add -s flag to GPU CI pytest for better error printing
- PR #1271: Updated the Ridge regression documentation
- PR #1283: Updated the cuMl docs to include MBSGD and adjusted_rand_score
- PR #1300: Lowercase parameter versions for FIL algorithms
- PR #1312: Update CuPy to version 6.5 and use conda-forge channel
- PR #1336: Import SciKit-Learn models into FIL
- PR #1314: Added options needed for ASVDb output (CUDA ver, etc.), added option
  to select algos
- PR #1335: Options to print available algorithms and datasets
  in the Python benchmark
- PR #1338: Remove BUILD_ABI references in CI scripts
- PR #1340: Updated unit tests to uses larger dataset
- PR #1351: Build treelite temporarily for GPU CI testing of FIL Scikit-learn
  model importing
- PR #1367: --test-split benchmark parameter for train-test split
- PR #1360: Improved tests for importing SciKit-Learn models into FIL
- PR #1368: Add --num-rows benchmark command line argument
- PR #1351: Build treelite temporarily for GPU CI testing of FIL Scikit-learn model importing
- PR #1366: Modify train_test_split to use CuPy and accept device arrays
- PR #1258: Documenting new MPI communicator for multi-node multi-GPU testing
- PR #1345: Removing deprecated should_downcast argument
- PR #1362: device_buffer in UMAP + Sparse prims
- PR #1376: AUTO value for FIL algorithm
- PR #1408: Updated pickle tests to delete the pre-pickled model to prevent pointer leakage
- PR #1357: Run benchmarks multiple times for CI
- PR #1382: ARIMA optimization: move functions to C++ side
- PR #1392: Updated RF code to reduce duplication of the code
- PR #1444: UCX listener running in its own isolated thread
- PR #1445: Improved performance of FIL sparse trees
- PR #1431: Updated API docs
- PR #1441: Remove unused CUDA conda labels
- PR #1439: Match sklearn 0.22 default n_estimators for RF and fix test errors
- PR #1461: Add kneighbors to API docs

## Bug Fixes
- PR #1281: Making rng.h threadsafe
- PR #1212: Fix cmake git cloning always running configure in subprojects
- PR #1261: Fix comms build errors due to cuml++ include folder changes
- PR #1267: Update build.sh for recent change of building comms in main CMakeLists
- PR #1278: Removed incorrect overloaded instance of eigJacobi
- PR #1302: Updates for numba 0.46
- PR #1313: Updated the RF tests to set the seed and n_streams
- PR #1319: Using machineName arg passed in instead of default for ASV reporting
- PR #1326: Fix illegal memory access in make_regression (bounds issue)
- PR #1330: Fix C++ unit test utils for better handling of differences near zero
- PR #1342: Fix to prevent memory leakage in Lasso and ElasticNet
- PR #1337: Fix k-means init from preset cluster centers
- PR #1354: Fix SVM gamma=scale implementation
- PR #1344: Change other solver based methods to create solver object in init
- PR #1373: Fixing a few small bugs in make_blobs and adding asserts to pytests
- PR #1361: Improve SMO error handling
- PR #1384: Lower expectations on batched matrix tests to prevent CI failures
- PR #1380: Fix memory leaks in ARIMA
- PR #1391: Lower expectations on batched matrix tests even more
- PR #1394: Warning added in svd for cuda version 10.1
- PR #1407: Resolved RF predict issues and updated RF docstring
- PR #1401: Patch for lbfgs solver for logistic regression with no l1 penalty
- PR #1416: train_test_split numba and rmm device_array output bugfix
- PR #1419: UMAP pickle tests are using wrong n_neighbors value for trustworthiness
- PR #1438: KNN Classifier to properly return Dataframe with Dataframe input
- PR #1425: Deprecate seed and use random_state similar to Scikit-learn in train_test_split
- PR #1458: Add joblib as an explicit requirement
- PR #1474: Defer knn mnmg to 0.12 nightly builds and disable ucx-py dependency

# cuML 0.10.0 (16 Oct 2019)

## New Features
- PR #1148: C++ benchmark tool for c++/CUDA code inside cuML
- PR #1071: Selective eigen solver of cuSolver
- PR #1073: Updating RF wrappers to use FIL for GPU accelerated prediction
- PR #1104: CUDA 10.1 support
- PR #1113: prims: new batched make-symmetric-matrix primitive
- PR #1112: prims: new batched-gemv primitive
- PR #855: Added benchmark tools
- PR #1149 Add YYMMDD to version tag for nightly conda packages
- PR #892: General Gram matrices prim
- PR #912: Support Vector Machine
- PR #1274: Updated the RF score function to use GPU predict

## Improvements
- PR #961: High Peformance RF; HIST algo
- PR #1028: Dockerfile updates after dir restructure. Conda env yaml to add statsmodels as a dependency
- PR #1047: Consistent OPG interface for kmeans, based on internal libcumlprims update
- PR #763: Add examples to train_test_split documentation
- PR #1093: Unified inference kernels for different FIL algorithms
- PR #1076: Paying off some UMAP / Spectral tech debt.
- PR #1086: Ensure RegressorMixin scorer uses device arrays
- PR #1110: Adding tests to use default values of parameters of the models
- PR #1108: input_to_host_array function in input_utils for input processing to host arrays
- PR #1114: K-means: Exposing useful params, removing unused params, proxying params in Dask
- PR #1138: Implementing ANY_RANK semantics on irecv
- PR #1142: prims: expose separate InType and OutType for unaryOp and binaryOp
- PR #1115: Moving dask_make_blobs to cuml.dask.datasets. Adding conversion to dask.DataFrame
- PR #1136: CUDA 10.1 CI updates
- PR #1135: K-means: add boundary cases for kmeans||, support finer control with convergence
- PR #1163: Some more correctness improvements. Better verbose printing
- PR #1165: Adding except + in all remaining cython
- PR #1186: Using LocalCUDACluster Pytest fixture
- PR #1173: Docs: Barnes Hut TSNE documentation
- PR #1176: Use new RMM API based on Cython
- PR #1219: Adding custom bench_func and verbose logging to cuml.benchmark
- PR #1247: Improved MNMG RF error checking

## Bug Fixes

- PR #1231: RF respect number of cuda streams from cuml handle
- PR #1230: Rf bugfix memleak in regression
- PR #1208: compile dbscan bug
- PR #1016: Use correct libcumlprims version in GPU CI
- PR #1040: Update version of numba in development conda yaml files
- PR #1043: Updates to accomodate cuDF python code reorganization
- PR #1044: Remove nvidia driver installation from ci/cpu/build.sh
- PR #991: Barnes Hut TSNE Memory Issue Fixes
- PR #1075: Pinning Dask version for consistent CI results
- PR #990: Barnes Hut TSNE Memory Issue Fixes
- PR #1066: Using proper set of workers to destroy nccl comms
- PR #1072: Remove pip requirements and setup
- PR #1074: Fix flake8 CI style check
- PR #1087: Accuracy improvement for sqrt/log in RF max_feature
- PR #1088: Change straggling numba python allocations to use RMM
- PR #1106: Pinning Distributed version to match Dask for consistent CI results
- PR #1116: TSNE CUDA 10.1 Bug Fixes
- PR #1132: DBSCAN Batching Bug Fix
- PR #1162: DASK RF random seed bug fix
- PR #1164: Fix check_dtype arg handling for input_to_dev_array
- PR #1171: SVM prediction bug fix
- PR #1177: Update dask and distributed to 2.5
- PR #1204: Fix SVM crash on Turing
- PR #1199: Replaced sprintf() with snprintf() in THROW()
- PR #1205: Update dask-cuda in yml envs
- PR #1211: Fixing Dask k-means transform bug and adding test
- PR #1236: Improve fix for SMO solvers potential crash on Turing
- PR #1251: Disable compiler optimization for CUDA 10.1 for distance prims
- PR #1260: Small bugfix for major conversion in input_utils
- PR #1276: Fix float64 prediction crash in test_random_forest

# cuML 0.9.0 (21 Aug 2019)

## New Features

- PR #894: Convert RF to treelite format
- PR #826: Jones transformation of params for ARIMA models timeSeries ml-prim
- PR #697: Silhouette Score metric ml-prim
- PR #674: KL Divergence metric ml-prim
- PR #787: homogeneity, completeness and v-measure metrics ml-prim
- PR #711: Mutual Information metric ml-prim
- PR #724: Entropy metric ml-prim
- PR #766: Expose score method based on inertia for KMeans
- PR #823: prims: cluster dispersion metric
- PR #816: Added inverse_transform() for LabelEncoder
- PR #789: prims: sampling without replacement
- PR #813: prims: Col major istance prim
- PR #635: Random Forest & Decision Tree Regression (Single-GPU)
- PR #819: Forest Inferencing Library (FIL)
- PR #829: C++: enable nvtx ranges
- PR #835: Holt-Winters algorithm
- PR #837: treelite for decision forest exchange format
- PR #871: Wrapper for FIL
- PR #870: make_blobs python function
- PR #881: wrappers for accuracy_score and adjusted_rand_score functions
- PR #840: Dask RF classification and regression
- PR #870: make_blobs python function
- PR #879: import of treelite models to FIL
- PR #892: General Gram matrices prim
- PR #883: Adding MNMG Kmeans
- PR #930: Dask RF
- PR #882: TSNE - T-Distributed Stochastic Neighbourhood Embedding
- PR #624: Internals API & Graph Based Dimensionality Reductions Callback
- PR #926: Wrapper for FIL
- PR #994: Adding MPI comm impl for testing / benchmarking MNMG CUDA
- PR #960: Enable using libcumlprims for MG algorithms/prims

## Improvements
- PR #822: build: build.sh update to club all make targets together
- PR #807: Added development conda yml files
- PR #840: Require cmake >= 3.14
- PR #832: Stateless Decision Tree and Random Forest API
- PR #857: Small modifications to comms for utilizing IB w/ Dask
- PR #851: Random forest Stateless API wrappers
- PR #865: High Performance RF
- PR #895: Pretty prints arguments!
- PR #920: Add an empty marker kernel for tracing purposes
- PR #915: syncStream added to cumlCommunicator
- PR #922: Random Forest support in FIL
- PR #911: Update headers to credit CannyLabs BH TSNE implementation
- PR #918: Streamline CUDA_REL environment variable
- PR #924: kmeans: updated APIs to be stateless, refactored code for mnmg support
- PR #950: global_bias support in FIL
- PR #773: Significant improvements to input checking of all classes and common input API for Python
- PR #957: Adding docs to RF & KMeans MNMG. Small fixes for release
- PR #965: Making dask-ml a hard dependency
- PR #976: Update api.rst for new 0.9 classes
- PR #973: Use cudaDeviceGetAttribute instead of relying on cudaDeviceProp object being passed
- PR #978: Update README for 0.9
- PR #1009: Fix references to notebooks-contrib
- PR #1015: Ability to control the number of internal streams in cumlHandle_impl via cumlHandle
- PR #1175: Add more modules to docs ToC

## Bug Fixes

- PR #923: Fix misshapen level/trend/season HoltWinters output
- PR #831: Update conda package dependencies to cudf 0.9
- PR #772: Add missing cython headers to SGD and CD
- PR #849: PCA no attribute trans_input_ transform bug fix
- PR #869: Removing incorrect information from KNN Docs
- PR #885: libclang installation fix for GPUCI
- PR #896: Fix typo in comms build instructions
- PR #921: Fix build scripts using incorrect cudf version
- PR #928: TSNE Stability Adjustments
- PR #934: Cache cudaDeviceProp in cumlHandle for perf reasons
- PR #932: Change default param value for RF classifier
- PR #949: Fix dtype conversion tests for unsupported cudf dtypes
- PR #908: Fix local build generated file ownerships
- PR #983: Change RF max_depth default to 16
- PR #987: Change default values for knn
- PR #988: Switch to exact tsne
- PR #991: Cleanup python code in cuml.dask.cluster
- PR #996: ucx_initialized being properly set in CommsContext
- PR #1007: Throws a well defined error when mutigpu is not enabled
- PR #1018: Hint location of nccl in build.sh for CI
- PR #1022: Using random_state to make K-Means MNMG tests deterministic
- PR #1034: Fix typos and formatting issues in RF docs
- PR #1052: Fix the rows_sample dtype to float

# cuML 0.8.0 (27 June 2019)

## New Features

- PR #652: Adjusted Rand Index metric ml-prim
- PR #679: Class label manipulation ml-prim
- PR #636: Rand Index metric ml-prim
- PR #515: Added Random Projection feature
- PR #504: Contingency matrix ml-prim
- PR #644: Add train_test_split utility for cuDF dataframes
- PR #612: Allow Cuda Array Interface, Numba inputs and input code refactor
- PR #641: C: Separate C-wrapper library build to generate libcuml.so
- PR #631: Add nvcategory based ordinal label encoder
- PR #681: Add MBSGDClassifier and MBSGDRegressor classes around SGD
- PR #705: Quasi Newton solver and LogisticRegression Python classes
- PR #670: Add test skipping functionality to build.sh
- PR #678: Random Forest Python class
- PR #684: prims: make_blobs primitive
- PR #673: prims: reduce cols by key primitive
- PR #812: Add cuML Communications API & consolidate Dask cuML

## Improvements

- PR #597: C++ cuML and ml-prims folder refactor
- PR #590: QN Recover from numeric errors
- PR #482: Introduce cumlHandle for pca and tsvd
- PR #573: Remove use of unnecessary cuDF column and series copies
- PR #601: Cython PEP8 cleanup and CI integration
- PR #596: Introduce cumlHandle for ols and ridge
- PR #579: Introduce cumlHandle for cd and sgd, and propagate C++ errors in cython level for cd and sgd
- PR #604: Adding cumlHandle to kNN, spectral methods, and UMAP
- PR #616: Enable clang-format for enforcing coding style
- PR #618: CI: Enable copyright header checks
- PR #622: Updated to use 0.8 dependencies
- PR #626: Added build.sh script, updated CI scripts and documentation
- PR #633: build: Auto-detection of GPU_ARCHS during cmake
- PR #650: Moving brute force kNN to prims. Creating stateless kNN API.
- PR #662: C++: Bulk clang-format updates
- PR #671: Added pickle pytests and correct pickling of Base class
- PR #675: atomicMin/Max(float, double) with integer atomics and bit flipping
- PR #677: build: 'deep-clean' to build.sh to clean faiss build as well
- PR #683: Use stateless c++ API in KNN so that it can be pickled properly
- PR #686: Use stateless c++ API in UMAP so that it can be pickled properly
- PR #695: prims: Refactor pairwise distance
- PR #707: Added stress test and updated documentation for RF
- PR #701: Added emacs temporary file patterns to .gitignore
- PR #606: C++: Added tests for host_buffer and improved device_buffer and host_buffer implementation
- PR #726: Updated RF docs and stress test
- PR #730: Update README and RF docs for 0.8
- PR #744: Random projections generating binomial on device. Fixing tests.
- PR #741: Update API docs for 0.8
- PR #754: Pickling of UMAP/KNN
- PR #753: Made PCA and TSVD picklable
- PR #746: LogisticRegression and QN API docstrings
- PR #820: Updating DEVELOPER GUIDE threading guidelines

## Bug Fixes
- PR #584: Added missing virtual destructor to deviceAllocator and hostAllocator
- PR #620: C++: Removed old unit-test files in ml-prims
- PR #627: C++: Fixed dbscan crash issue filed in 613
- PR #640: Remove setuptools from conda run dependency
- PR #646: Update link in contributing.md
- PR #649: Bug fix to LinAlg::reduce_rows_by_key prim filed in issue #648
- PR #666: fixes to gitutils.py to resolve both string decode and handling of uncommitted files
- PR #676: Fix template parameters in `bernoulli()` implementation.
- PR #685: Make CuPy optional to avoid nccl conda package conflicts
- PR #687: prims: updated tolerance for reduce_cols_by_key unit-tests
- PR #689: Removing extra prints from NearestNeighbors cython
- PR #718: Bug fix for DBSCAN and increasing batch size of sgd
- PR #719: Adding additional checks for dtype of the data
- PR #736: Bug fix for RF wrapper and .cu print function
- PR #547: Fixed issue if C++ compiler is specified via CXX during configure.
- PR #759: Configure Sphinx to render params correctly
- PR #762: Apply threshold to remove flakiness of UMAP tests.
- PR #768: Fixing memory bug from stateless refactor
- PR #782: Nearest neighbors checking properly whether memory should be freed
- PR #783: UMAP was using wrong size for knn computation
- PR #776: Hotfix for self.variables in RF
- PR #777: Fix numpy input bug
- PR #784: Fix jit of shuffle_idx python function
- PR #790: Fix rows_sample input type for RF
- PR #793: Fix for dtype conversion utility for numba arrays without cupy installed
- PR #806: Add a seed for sklearn model in RF test file
- PR #843: Rf quantile fix

# cuML 0.7.0 (10 May 2019)

## New Features

- PR #405: Quasi-Newton GLM Solvers
- PR #277: Add row- and column-wise weighted mean primitive
- PR #424: Add a grid-sync struct for inter-block synchronization
- PR #430: Add R-Squared Score to ml primitives
- PR #463: Add matrix gather to ml primitives
- PR #435: Expose cumlhandle in cython + developer guide
- PR #455: Remove default-stream arguement across ml-prims and cuML
- PR #375: cuml cpp shared library renamed to libcuml++.so
- PR #460: Random Forest & Decision Trees (Single-GPU, Classification)
- PR #491: Add doxygen build target for ml-prims
- PR #505: Add R-Squared Score to python interface
- PR #507: Add coordinate descent for lasso and elastic-net
- PR #511: Add a minmax ml-prim
- PR #516: Added Trustworthiness score feature
- PR #520: Add local build script to mimic gpuCI
- PR #503: Add column-wise matrix sort primitive
- PR #525: Add docs build script to cuML
- PR #528: Remove current KMeans and replace it with a new single GPU implementation built using ML primitives

## Improvements

- PR #481: Refactoring Quasi-Newton to use cumlHandle
- PR #467: Added validity check on cumlHandle_t
- PR #461: Rewrote permute and added column major version
- PR #440: README updates
- PR #295: Improve build-time and the interface e.g., enable bool-OutType, for distance()
- PR #390: Update docs version
- PR #272: Add stream parameters to cublas and cusolver wrapper functions
- PR #447: Added building and running mlprims tests to CI
- PR #445: Lower dbscan memory usage by computing adjacency matrix directly
- PR #431: Add support for fancy iterator input types to LinAlg::reduce_rows_by_key
- PR #394: Introducing cumlHandle API to dbscan and add example
- PR #500: Added CI check for black listed CUDA Runtime API calls
- PR #475: exposing cumlHandle for dbscan from python-side
- PR #395: Edited the CONTRIBUTING.md file
- PR #407: Test files to run stress, correctness and unit tests for cuml algos
- PR #512: generic copy method for copying buffers between device/host
- PR #533: Add cudatoolkit conda dependency
- PR #524: Use cmake find blas and find lapack to pass configure options to faiss
- PR #527: Added notes on UMAP differences from reference implementation
- PR #540: Use latest release version in update-version CI script
- PR #552: Re-enable assert in kmeans tests with xfail as needed
- PR #581: Add shared memory fast col major to row major function back with bound checks
- PR #592: More efficient matrix copy/reverse methods
- PR #721: Added pickle tests for DBSCAN and Random Projections

## Bug Fixes

- PR #334: Fixed segfault in `ML::cumlHandle_impl::destroyResources`
- PR #349: Developer guide clarifications for cumlHandle and cumlHandle_impl
- PR #398: Fix CI scripts to allow nightlies to be uploaded
- PR #399: Skip PCA tests to allow CI to run with driver 418
- PR #422: Issue in the PCA tests was solved and CI can run with driver 418
- PR #409: Add entry to gitmodules to ignore build artifacts
- PR #412: Fix for svdQR function in ml-prims
- PR #438: Code that depended on FAISS was building everytime.
- PR #358: Fixed an issue when switching streams on MLCommon::device_buffer and MLCommon::host_buffer
- PR #434: Fixing bug in CSR tests
- PR #443: Remove defaults channel from ci scripts
- PR #384: 64b index arithmetic updates to the kernels inside ml-prims
- PR #459: Fix for runtime library path of pip package
- PR #464: Fix for C++11 destructor warning in qn
- PR #466: Add support for column-major in LinAlg::*Norm methods
- PR #465: Fixing deadlock issue in GridSync due to consecutive sync calls
- PR #468: Fix dbscan example build failure
- PR #470: Fix resource leakage in Kalman filter python wrapper
- PR #473: Fix gather ml-prim test for change in rng uniform API
- PR #477: Fixes default stream initialization in cumlHandle
- PR #480: Replaced qn_fit() declaration with #include of file containing definition to fix linker error
- PR #495: Update cuDF and RMM versions in GPU ci test scripts
- PR #499: DEVELOPER_GUIDE.md: fixed links and clarified ML::detail::streamSyncer example
- PR #506: Re enable ml-prim tests in CI
- PR #508: Fix for an error with default argument in LinAlg::meanSquaredError
- PR #519: README.md Updates and adding BUILD.md back
- PR #526: Fix the issue of wrong results when fit and transform of PCA are called separately
- PR #531: Fixing missing arguments in updateDevice() for RF
- PR #543: Exposing dbscan batch size through cython API and fixing broken batching
- PR #551: Made use of ZLIB_LIBRARIES consistent between ml_test and ml_mg_test
- PR #557: Modified CI script to run cuML tests before building mlprims and removed lapack flag
- PR #578: Updated Readme.md to add lasso and elastic-net
- PR #580: Fixing cython garbage collection bug in KNN
- PR #577: Use find libz in prims cmake
- PR #594: fixed cuda-memcheck mean_center test failures


# cuML 0.6.1 (09 Apr 2019)

## Bug Fixes

- PR #462 Runtime library path fix for cuML pip package


# cuML 0.6.0 (22 Mar 2019)

## New Features

- PR #249: Single GPU Stochastic Gradient Descent for linear regression, logistic regression, and linear svm with L1, L2, and elastic-net penalties.
- PR #247: Added "proper" CUDA API to cuML
- PR #235: NearestNeighbors MG Support
- PR #261: UMAP Algorithm
- PR #290: NearestNeighbors numpy MG Support
- PR #303: Reusable spectral embedding / clustering
- PR #325: Initial support for single process multi-GPU OLS and tSVD
- PR #271: Initial support for hyperparameter optimization with dask for many models

## Improvements

- PR #144: Dockerfile update and docs for LinearRegression and Kalman Filter.
- PR #168: Add /ci/gpu/build.sh file to cuML
- PR #167: Integrating full-n-final ml-prims repo inside cuml
- PR #198: (ml-prims) Removal of *MG calls + fixed a bug in permute method
- PR #194: Added new ml-prims for supporting LASSO regression.
- PR #114: Building faiss C++ api into libcuml
- PR #64: Using FAISS C++ API in cuML and exposing bindings through cython
- PR #208: Issue ml-common-3: Math.h: swap thrust::for_each with binaryOp,unaryOp
- PR #224: Improve doc strings for readable rendering with readthedocs
- PR #209: Simplify README.md, move build instructions to BUILD.md
- PR #218: Fix RNG to use given seed and adjust RNG test tolerances.
- PR #225: Support for generating random integers
- PR #215: Refactored LinAlg::norm to Stats::rowNorm and added Stats::colNorm
- PR #234: Support for custom output type and passing index value to main_op in *Reduction kernels
- PR #230: Refactored the cuda_utils header
- PR #236: Refactored cuml python package structure to be more sklearn like
- PR #232: Added reduce_rows_by_key
- PR #246: Support for 2 vectors in the matrix vector operator
- PR #244: Fix for single GPU OLS and Ridge to support one column training data
- PR #271: Added get_params and set_params functions for linear and ridge regression
- PR #253: Fix for issue #250-reduce_rows_by_key failed memcheck for small nkeys
- PR #269: LinearRegression, Ridge Python docs update and cleaning
- PR #322: set_params updated
- PR #237: Update build instructions
- PR #275: Kmeans use of faster gpu_matrix
- PR #288: Add n_neighbors to NearestNeighbors constructor
- PR #302: Added FutureWarning for deprecation of current kmeans algorithm
- PR #312: Last minute cleanup before release
- PR #315: Documentation updating and enhancements
- PR #330: Added ignored argument to pca.fit_transform to map to sklearn's implemenation
- PR #342: Change default ABI to ON
- PR #572: Pulling DBSCAN components into reusable primitives


## Bug Fixes

- PR #193: Fix AttributeError in PCA and TSVD
- PR #211: Fixing inconsistent use of proper batch size calculation in DBSCAN
- PR #202: Adding back ability for users to define their own BLAS
- PR #201: Pass CMAKE CUDA path to faiss/configure script
- PR #200 Avoid using numpy via cimport in KNN
- PR #228: Bug fix: LinAlg::unaryOp with 0-length input
- PR #279: Removing faiss-gpu references in README
- PR #321: Fix release script typo
- PR #327: Update conda requirements for version 0.6 requirements
- PR #352: Correctly calculating numpy chunk sizing for kNN
- PR #345: Run python import as part of package build to trigger compilation
- PR #347: Lowering memory usage of kNN.
- PR #355: Fixing issues with very large numpy inputs to SPMG OLS and tSVD.
- PR #357: Removing FAISS requirement from README
- PR #362: Fix for matVecOp crashing on large input sizes
- PR #366: Index arithmetic issue fix with TxN_t class
- PR #376: Disabled kmeans tests since they are currently too sensitive (see #71)
- PR #380: Allow arbitrary data size on ingress for numba_utils.row_matrix
- PR #385: Fix for long import cuml time in containers and fix for setup_pip
- PR #630: Fixing a missing kneighbors in nearest neighbors python proxy

# cuML 0.5.1 (05 Feb 2019)

## Bug Fixes

- PR #189 Avoid using numpy via cimport to prevent ABI issues in Cython compilation


# cuML 0.5.0 (28 Jan 2019)

## New Features

- PR #66: OLS Linear Regression
- PR #44: Distance calculation ML primitives
- PR #69: Ridge (L2 Regularized) Linear Regression
- PR #103: Linear Kalman Filter
- PR #117: Pip install support
- PR #64: Device to device support from cuML device pointers into FAISS

## Improvements

- PR #56: Make OpenMP optional for building
- PR #67: Github issue templates
- PR #44: Refactored DBSCAN to use ML primitives
- PR #91: Pytest cleanup and sklearn toyset datasets based pytests for kmeans and dbscan
- PR #75: C++ example to use kmeans
- PR #117: Use cmake extension to find any zlib installed in system
- PR #94: Add cmake flag to set ABI compatibility
- PR #139: Move thirdparty submodules to root and add symlinks to new locations
- PR #151: Replace TravisCI testing and conda pkg builds with gpuCI
- PR #164: Add numba kernel for faster column to row major transform
- PR #114: Adding FAISS to cuml build

## Bug Fixes

- PR #48: CUDA 10 compilation warnings fix
- PR #51: Fixes to Dockerfile and docs for new build system
- PR #72: Fixes for GCC 7
- PR #96: Fix for kmeans stack overflow with high number of clusters
- PR #105: Fix for AttributeError in kmeans fit method
- PR #113: Removed old  glm python/cython files
- PR #118: Fix for AttributeError in kmeans predict method
- PR #125: Remove randomized solver option from PCA python bindings


# cuML 0.4.0 (05 Dec 2018)

## New Features

## Improvements

- PR #42: New build system: separation of libcuml.so and cuml python package
- PR #43: Added changelog.md

## Bug Fixes


# cuML 0.3.0 (30 Nov 2018)

## New Features

- PR #33: Added ability to call cuML algorithms using numpy arrays

## Improvements

- PR #24: Fix references of python package from cuML to cuml and start using versioneer for better versioning
- PR #40: Added support for refactored cuDF 0.3.0, updated Conda files
- PR #33: Major python test cleaning, all tests pass with cuDF 0.2.0 and 0.3.0. Preparation for new build system
- PR #34: Updated batch count calculation logic in DBSCAN
- PR #35: Beginning of DBSCAN refactor to use cuML mlprims and general improvements

## Bug Fixes

- PR #30: Fixed batch size bug in DBSCAN that caused crash. Also fixed various locations for potential integer overflows
- PR #28: Fix readthedocs build documentation
- PR #29: Fix pytests for cuml name change from cuML
- PR #33: Fixed memory bug that would cause segmentation faults due to numba releasing memory before it was used. Also fixed row major/column major bugs for different algorithms
- PR #36: Fix kmeans gtest to use device data
- PR #38: cuda\_free bug removed that caused google tests to sometimes pass and sometimes fail randomly
- PR #39: Updated cmake to correctly link with CUDA libraries, add CUDA runtime linking and include source files in compile target

# cuML 0.2.0 (02 Nov 2018)

## New Features

- PR #11: Kmeans algorithm added
- PR #7: FAISS KNN wrapper added
- PR #21: Added Conda install support

## Improvements

- PR #15: Added compatibility with cuDF (from prior pyGDF)
- PR #13: Added FAISS to Dockerfile
- PR #21: Added TravisCI build system for CI and Conda builds

## Bug Fixes

- PR #4: Fixed explained variance bug in TSVD
- PR #5: Notebook bug fixes and updated results


# cuML 0.1.0

Initial release including PCA, TSVD, DBSCAN, ml-prims and cython wrappers<|MERGE_RESOLUTION|>--- conflicted
+++ resolved
@@ -7,6 +7,7 @@
 - PR #2903: Moving linalg's gemm, gemv, transpose to RAFT namespaces
 - PR #2905: `stats` prims `mean_center`, `sum` to RAFT namespaces
 - PR #2904: Moving `linalg` basic math ops to RAFT namespaces
+- PR #2956: Follow cuML array conventions in ARIMA
 
 ## Bug Fixes
 - PR #2983: Fix seeding of KISS99 RNG
@@ -69,11 +70,7 @@
 - PR #2930: Pin libfaiss to <=1.6.3
 - PR #2928: Updating Estimators Derived from Base for Consistency
 - PR #2942: Adding `cuml.experimental` to the Docs
-<<<<<<< HEAD
-- PR #2956: Consistency of get_params and set_params in ARIMA
-=======
 - PR #3010: Improve gpuCI Scripts
->>>>>>> 5beaaaec
 
 ## Bug Fixes
 - PR #2973: Allow data imputation for nan values
