--- conflicted
+++ resolved
@@ -39,6 +39,7 @@
 - PR #2090: Upgrade C++ build to C++14 standard
 - PR #2089: CI: enabled cuda-memcheck on ml-prims unit-tests during nightly build
 - PR #1883: Use CumlArray in ARIMA
+- PR #877: Adding definition of done criteria to wiki
 
 ## Bug Fixes
 - PR #1939: Fix syntax error in cuml.common.array
@@ -424,9 +425,6 @@
 - PR #881: wrappers for accuracy_score and adjusted_rand_score functions
 - PR #840: Dask RF classification and regression
 - PR #870: make_blobs python function
-<<<<<<< HEAD
-- PR #877: Adding definition of done criteria to wiki
-=======
 - PR #879: import of treelite models to FIL
 - PR #892: General Gram matrices prim
 - PR #883: Adding MNMG Kmeans
@@ -436,7 +434,6 @@
 - PR #926: Wrapper for FIL
 - PR #994: Adding MPI comm impl for testing / benchmarking MNMG CUDA
 - PR #960: Enable using libcumlprims for MG algorithms/prims
->>>>>>> 9fd8d93a
 
 ## Improvements
 - PR #822: build: build.sh update to club all make targets together
