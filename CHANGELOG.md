# cuML 0.13.0 (Date TBD)

## New Features
- PR #1777: Python bindings for entropy
- PR #1742: Mean squared error implementation with cupy
- PR #1766: Mean absolute error implementation with cupy
- PR #1766: Mean squared log error implementation with cupy
- PR #1635: cuML Array shim and configurable output added to cluster methods
- PR #1586: Seasonal ARIMA
- PR #1683: cuml.dask make_regression
- PR #1689: Add framework for cuML Dask serializers
- PR #1709: Add `decision_function()` and `predict_proba()` for LogisticRegression
- PR #1714: Add `print_env.sh` file to gather important environment details
- PR #1750: LinearRegression CumlArray for configurable output
- PR #1767: Single GPU decomposition models configurable output
- PR #1646: Using FIL to predict in MNMG RF
- PR #1778: Make cuML Handle picklable
- PR #1738: cuml.dask refactor beginning and dask array input option for OLS, Ridge and KMeans
- PR #1815: Adding KNN parameter to UMAP

## Improvements
- PR #1644: Add `predict_proba()` for FIL binary classifier
- PR #1620: Pickling tests now automatically finds all model classes inheriting from cuml.Base
- PR #1637: Update to newer treelite version with XGBoost 1.0 compatibility
- PR #1632: Fix MBSGD models inheritance, they now inherits from cuml.Base
- PR #1628: Remove submodules from cuML
- PR #1755: Expose the build_treelite function for python
- PR #1649: Add the fil_sparse_format variable option to RF API
- PR #1647: storage_type=AUTO uses SPARSE for large models
- PR #1668: Update the warning statement thrown in RF when the seed is set but n_streams is not 1
- PR #1662: use of direct cusparse calls for coo2csr, instead of depending on nvgraph
- PR #1747: C++: dbscan performance improvements and cleanup
- PR #1697: Making trustworthiness batchable and using proper workspace
- PR #1721: Improving UMAP pytests
- PR #1717: Call `rmm_cupy_allocator` for CuPy allocations
- PR #1718: Import `using_allocator` from `cupy.cuda`
- PR #1723: Update RF Classifier to throw an exception for multi-class pickling
- PR #1726: Decorator to allocate CuPy arrays with RMM
- PR #1719: UMAP random seed reproducibility
- PR #1748: Test serializing `CumlArray` objects
- PR #1776: Refactoring pca/tsvd distributed
- PR #1762: Update CuPy requirement to 7
- PR #1768: C++: Different input and output types for add and subtract prims
- PR #1790: Add support for multiple seeding in k-means++
- PR #1805: Adding new Dask cuda serializers to naive bayes + a trivial perf update
- PR #1812: C++: bench: UMAP benchmark cases added
- PR #1795: Add capability to build CumlArray from bytearray/memoryview objects
- PR #1824: C++: improving the performance of UMAP algo
- PR #1816: Add ARIMA notebook
- PR #1856: Update docs for 0.13
- PR #1827: Add HPO demo Notebook
- PR #1825: `--nvtx` option in `build.sh`
- PR #1847: Update XGBoost version for CI
- PR #1837: Simplify cuML Array construction
- PR #1848: Rely on subclassing for cuML Array serialization
- PR #1866: Minimizing client memory pressure on Naive Bayes
- PR #1788: Removing complexity bottleneck in S-ARIMA

## Bug Fixes
- PR #1833: Fix depth issue in shallow RF regression estimators
- PR #1770: Warn that KalmanFilter is deprecated
- PR #1775: Allow CumlArray to work with inputs that have no 'strides' in array interface
- PR #1594: Train-test split is now reproducible
- PR #1590: Fix destination directory structure for run-clang-format.py
- PR #1611: Fixing pickling errors for KNN classifier and regressor
- PR #1617: Fixing pickling issues for SVC and SVR
- PR #1634: Fix title in KNN docs
- PR #1627: Adding a check for multi-class data in RF classification
- PR #1654: Skip treelite patch if its already been applied
- PR #1661: Fix nvstring variable name
- PR #1673: Using struct for caching dlsym state in communicator
- PR #1659: TSNE - introduce 'convert_dtype' and refactor class attr 'Y' to 'embedding_'
- PR #1672: Solver 'svd' in Linear and Ridge Regressors when n_cols=1
- PR #1670: Lasso & ElasticNet - cuml Handle added
- PR #1671: Update for accessing cuDF Series pointer
- PR #1652: Support XGBoost 1.0+ models in FIL
- PR #1702: Fix LightGBM-FIL validation test
- PR #1701: test_score kmeans test passing with newer cupy version
- PR #1706: Remove multi-class bug from QuasiNewton
- PR #1699: Limit CuPy to <7.2 temporarily
- PR #1708: Correctly deallocate cuML handles in Cython
- PR #1730: Fixes to KF for test stability (mainly in CUDA 10.2)
- PR #1729: Fixing naive bayes UCX serialization problem in fit()
- PR #1749: bug fix rf classifier/regressor on seg fault in bench
- PR #1751: Updated RF documentation
- PR #1765: Update the checks for using RF GPU predict
- PR #1787: C++: unit-tests to check for RF accuracy. As well as a bug fix to improve RF accuracy
- PR #1793: Updated fil pyx to solve memory leakage issue
- PR #1810: Quickfix - chunkage in dask make_regression
- PR #1842: DistributedDataHandler not properly setting 'multiple'
- PR #1849: Critical fix in ARIMA initial estimate
- PR #1851: Fix for cuDF behavior change for multidimensional arrays
- PR #1852: Remove Thrust warnings
- PR #1868: Turning off IPC caching until it is fixed in UCX-py/UCX
<<<<<<< HEAD
- PR #1876: UMAP exponential decay parameters fix
=======
- PR #1887: Fix hasattr for missing attributes on base models
>>>>>>> c99c1067
- PR #1877: Remove resetting index in shuffling in train_test_split
- PR #1888: Small train_test_split test fix

# cuML 0.12.0 (Date TBD)

## New Features
- PR #1483: prims: Fused L2 distance and nearest-neighbor prim
- PR #1494: bench: ml-prims benchmark
- PR #1514: bench: Fused L2 NN prim benchmark
- PR #1411: Cython side of MNMG OLS
- PR #1520: Cython side of MNMG Ridge Regression
- PR #1516: Suppor Vector Regression (epsilon-SVR)

## Improvements
- PR #1638: Update cuml/docs/README.md
- PR #1468: C++: updates to clang format flow to make it more usable among devs
- PR #1473: C++: lazy initialization of "costly" resources inside cumlHandle
- PR #1443: Added a new overloaded GEMM primitive
- PR #1489: Enabling deep trees using Gather tree builder
- PR #1463: Update FAISS submodule to 1.6.1
- PR #1488: Add codeowners
- PR #1432: Row-major (C-style) GPU arrays for benchmarks
- PR #1490: Use dask master instead of conda package for testing
- PR #1375: Naive Bayes & Distributed Naive Bayes
- PR #1377: Add GPU array support for FIL benchmarking
- PR #1493: kmeans: add tiling support for 1-NN computation and use fusedL2-1NN prim for L2 distance metric
- PR #1532: Update CuPy to >= 6.6 and allow 7.0
- PR #1528: Re-enabling KNN using dynamic library loading for UCX in communicator
- PR #1545: Add conda environment version updates to ci script
- PR #1541: Updates for libcudf++ Python refactor
- PR #1555: FIL-SKL, an SKLearn-based benchmark for FIL
- PR #1537: Improve pickling and scoring suppport for many models to support hyperopt
- PR #1551: Change custom kernel to cupy for col/row order transform
- PR #1533: C++: interface header file separation for SVM
- PR #1560: Helper function to allocate all new CuPy arrays with RMM memory management
- PR #1570: Relax nccl in conda recipes to >=2.4 (matching CI)
- PR #1578: Add missing function information to the cuML documenataion
- PR #1584: Add has_scipy utility function for runtime check
- PR #1583: API docs updates for 0.12
- PR #1591: Updated FIL documentation

## Bug Fixes
- PR #1470: Documentation: add make_regression, fix ARIMA section
- PR #1482: Updated the code to remove sklearn from the mbsgd stress test
- PR #1491: Update dev environments for 0.12
- PR #1512: Updating setup_cpu() in SpeedupComparisonRunner
- PR #1498: Add build.sh to code owners
- PR #1505: cmake: added correct dependencies for prims-bench build
- PR #1534: Removed TODO comment in create_ucp_listeners()
- PR #1548: Fixing umap extra unary op in knn graph
- PR #1547: Fixing MNMG kmeans score. Fixing UMAP pickling before fit(). Fixing UMAP test failures.
- PR #1557: Increasing threshold for kmeans score
- PR #1562: Increasing threshold even higher
- PR #1564: Fixed a typo in function cumlMPICommunicator_impl::syncStream
- PR #1569: Remove Scikit-learn exception and depedenncy in SVM
- PR #1575: Add missing dtype parameter in call to strides to order for CuPy 6.6 code path
- PR #1574: Updated the init file to include SVM
- PR #1589: Fixing the default value for RF and updating mnmg predict to accept cudf
- PR #1601: Fixed wrong datatype used in knn voting kernel

# cuML 0.11.0 (11 Dec 2019)

## New Features

- PR #1295: Cython side of MNMG PCA
- PR #1218: prims: histogram prim
- PR #1129: C++: Separate include folder for C++ API distribution
- PR #1282: OPG KNN MNMG Code (disabled for 0.11)
- PR #1242: Initial implementation of FIL sparse forests
- PR #1194: Initial ARIMA time-series modeling support.
- PR #1286: Importing treelite models as FIL sparse forests
- PR #1285: Fea minimum impurity decrease RF param
- PR #1301: Add make_regression to generate regression datasets
- PR #1322: RF pickling using treelite, protobuf and FIL
- PR #1332: Add option to cuml.dask make_blobs to produce dask array
- PR #1307: Add RF regression benchmark
- PR #1327: Update the code to build treelite with protobuf
- PR #1289: Add Python benchmarking support for FIL
- PR #1371: Cython side of MNMG tSVD
- PR #1386: Expose SVC decision function value

## Improvements
- PR #1170: Use git to clone subprojects instead of git submodules
- PR #1239: Updated the treelite version
- PR #1225: setup.py clone dependencies like cmake and correct include paths
- PR #1224: Refactored FIL to prepare for sparse trees
- PR #1249: Include libcuml.so C API in installed targets
- PR #1259: Conda dev environment updates and use libcumlprims current version in CI
- PR #1277: Change dependency order in cmake for better printing at compile time
- PR #1264: Add -s flag to GPU CI pytest for better error printing
- PR #1271: Updated the Ridge regression documentation
- PR #1283: Updated the cuMl docs to include MBSGD and adjusted_rand_score
- PR #1300: Lowercase parameter versions for FIL algorithms
- PR #1312: Update CuPy to version 6.5 and use conda-forge channel
- PR #1336: Import SciKit-Learn models into FIL
- PR #1314: Added options needed for ASVDb output (CUDA ver, etc.), added option
  to select algos
- PR #1335: Options to print available algorithms and datasets
  in the Python benchmark
- PR #1338: Remove BUILD_ABI references in CI scripts
- PR #1340: Updated unit tests to uses larger dataset
- PR #1351: Build treelite temporarily for GPU CI testing of FIL Scikit-learn
  model importing
- PR #1367: --test-split benchmark parameter for train-test split
- PR #1360: Improved tests for importing SciKit-Learn models into FIL
- PR #1368: Add --num-rows benchmark command line argument
- PR #1351: Build treelite temporarily for GPU CI testing of FIL Scikit-learn model importing
- PR #1366: Modify train_test_split to use CuPy and accept device arrays
- PR #1258: Documenting new MPI communicator for multi-node multi-GPU testing
- PR #1345: Removing deprecated should_downcast argument
- PR #1362: device_buffer in UMAP + Sparse prims
- PR #1376: AUTO value for FIL algorithm
- PR #1408: Updated pickle tests to delete the pre-pickled model to prevent pointer leakage
- PR #1357: Run benchmarks multiple times for CI
- PR #1382: ARIMA optimization: move functions to C++ side
- PR #1392: Updated RF code to reduce duplication of the code
- PR #1444: UCX listener running in its own isolated thread
- PR #1445: Improved performance of FIL sparse trees
- PR #1431: Updated API docs
- PR #1441: Remove unused CUDA conda labels
- PR #1439: Match sklearn 0.22 default n_estimators for RF and fix test errors
- PR #1461: Add kneighbors to API docs

## Bug Fixes
- PR #1281: Making rng.h threadsafe
- PR #1212: Fix cmake git cloning always running configure in subprojects
- PR #1261: Fix comms build errors due to cuml++ include folder changes
- PR #1267: Update build.sh for recent change of building comms in main CMakeLists
- PR #1278: Removed incorrect overloaded instance of eigJacobi
- PR #1302: Updates for numba 0.46
- PR #1313: Updated the RF tests to set the seed and n_streams
- PR #1319: Using machineName arg passed in instead of default for ASV reporting
- PR #1326: Fix illegal memory access in make_regression (bounds issue)
- PR #1330: Fix C++ unit test utils for better handling of differences near zero
- PR #1342: Fix to prevent memory leakage in Lasso and ElasticNet
- PR #1337: Fix k-means init from preset cluster centers
- PR #1354: Fix SVM gamma=scale implementation
- PR #1344: Change other solver based methods to create solver object in init
- PR #1373: Fixing a few small bugs in make_blobs and adding asserts to pytests
- PR #1361: Improve SMO error handling
- PR #1384: Lower expectations on batched matrix tests to prevent CI failures
- PR #1380: Fix memory leaks in ARIMA
- PR #1391: Lower expectations on batched matrix tests even more
- PR #1394: Warning added in svd for cuda version 10.1
- PR #1407: Resolved RF predict issues and updated RF docstring
- PR #1401: Patch for lbfgs solver for logistic regression with no l1 penalty
- PR #1416: train_test_split numba and rmm device_array output bugfix
- PR #1419: UMAP pickle tests are using wrong n_neighbors value for trustworthiness
- PR #1438: KNN Classifier to properly return Dataframe with Dataframe input
- PR #1425: Deprecate seed and use random_state similar to Scikit-learn in train_test_split
- PR #1458: Add joblib as an explicit requirement
- PR #1474: Defer knn mnmg to 0.12 nightly builds and disable ucx-py dependency

# cuML 0.10.0 (16 Oct 2019)

## New Features
- PR #1148: C++ benchmark tool for c++/CUDA code inside cuML
- PR #1071: Selective eigen solver of cuSolver
- PR #1073: Updating RF wrappers to use FIL for GPU accelerated prediction
- PR #1104: CUDA 10.1 support
- PR #1113: prims: new batched make-symmetric-matrix primitive
- PR #1112: prims: new batched-gemv primitive
- PR #855: Added benchmark tools
- PR #1149 Add YYMMDD to version tag for nightly conda packages
- PR #892: General Gram matrices prim
- PR #912: Support Vector Machine
- PR #1274: Updated the RF score function to use GPU predict

## Improvements
- PR #961: High Peformance RF; HIST algo
- PR #1028: Dockerfile updates after dir restructure. Conda env yaml to add statsmodels as a dependency
- PR #1047: Consistent OPG interface for kmeans, based on internal libcumlprims update
- PR #763: Add examples to train_test_split documentation
- PR #1093: Unified inference kernels for different FIL algorithms
- PR #1076: Paying off some UMAP / Spectral tech debt.
- PR #1086: Ensure RegressorMixin scorer uses device arrays
- PR #1110: Adding tests to use default values of parameters of the models
- PR #1108: input_to_host_array function in input_utils for input processing to host arrays
- PR #1114: K-means: Exposing useful params, removing unused params, proxying params in Dask
- PR #1138: Implementing ANY_RANK semantics on irecv
- PR #1142: prims: expose separate InType and OutType for unaryOp and binaryOp
- PR #1115: Moving dask_make_blobs to cuml.dask.datasets. Adding conversion to dask.DataFrame
- PR #1136: CUDA 10.1 CI updates
- PR #1135: K-means: add boundary cases for kmeans||, support finer control with convergence
- PR #1163: Some more correctness improvements. Better verbose printing
- PR #1165: Adding except + in all remaining cython
- PR #1186: Using LocalCUDACluster Pytest fixture
- PR #1173: Docs: Barnes Hut TSNE documentation
- PR #1176: Use new RMM API based on Cython
- PR #1219: Adding custom bench_func and verbose logging to cuml.benchmark
- PR #1247: Improved MNMG RF error checking

## Bug Fixes

- PR #1231: RF respect number of cuda streams from cuml handle
- PR #1230: Rf bugfix memleak in regression
- PR #1208: compile dbscan bug
- PR #1016: Use correct libcumlprims version in GPU CI
- PR #1040: Update version of numba in development conda yaml files
- PR #1043: Updates to accomodate cuDF python code reorganization
- PR #1044: Remove nvidia driver installation from ci/cpu/build.sh
- PR #991: Barnes Hut TSNE Memory Issue Fixes
- PR #1075: Pinning Dask version for consistent CI results
- PR #990: Barnes Hut TSNE Memory Issue Fixes
- PR #1066: Using proper set of workers to destroy nccl comms
- PR #1072: Remove pip requirements and setup
- PR #1074: Fix flake8 CI style check
- PR #1087: Accuracy improvement for sqrt/log in RF max_feature
- PR #1088: Change straggling numba python allocations to use RMM
- PR #1106: Pinning Distributed version to match Dask for consistent CI results
- PR #1116: TSNE CUDA 10.1 Bug Fixes
- PR #1132: DBSCAN Batching Bug Fix
- PR #1162: DASK RF random seed bug fix
- PR #1164: Fix check_dtype arg handling for input_to_dev_array
- PR #1171: SVM prediction bug fix
- PR #1177: Update dask and distributed to 2.5
- PR #1204: Fix SVM crash on Turing
- PR #1199: Replaced sprintf() with snprintf() in THROW()
- PR #1205: Update dask-cuda in yml envs
- PR #1211: Fixing Dask k-means transform bug and adding test
- PR #1236: Improve fix for SMO solvers potential crash on Turing
- PR #1251: Disable compiler optimization for CUDA 10.1 for distance prims
- PR #1260: Small bugfix for major conversion in input_utils
- PR #1276: Fix float64 prediction crash in test_random_forest

# cuML 0.9.0 (21 Aug 2019)

## New Features

- PR #894: Convert RF to treelite format
- PR #826: Jones transformation of params for ARIMA models timeSeries ml-prim
- PR #697: Silhouette Score metric ml-prim
- PR #674: KL Divergence metric ml-prim
- PR #787: homogeneity, completeness and v-measure metrics ml-prim
- PR #711: Mutual Information metric ml-prim
- PR #724: Entropy metric ml-prim
- PR #766: Expose score method based on inertia for KMeans
- PR #823: prims: cluster dispersion metric
- PR #816: Added inverse_transform() for LabelEncoder
- PR #789: prims: sampling without replacement
- PR #813: prims: Col major istance prim
- PR #635: Random Forest & Decision Tree Regression (Single-GPU)
- PR #819: Forest Inferencing Library (FIL)
- PR #829: C++: enable nvtx ranges
- PR #835: Holt-Winters algorithm
- PR #837: treelite for decision forest exchange format
- PR #871: Wrapper for FIL
- PR #870: make_blobs python function
- PR #881: wrappers for accuracy_score and adjusted_rand_score functions
- PR #840: Dask RF classification and regression
- PR #870: make_blobs python function
- PR #879: import of treelite models to FIL
- PR #892: General Gram matrices prim
- PR #883: Adding MNMG Kmeans
- PR #930: Dask RF
- PR #882: TSNE - T-Distributed Stochastic Neighbourhood Embedding
- PR #624: Internals API & Graph Based Dimensionality Reductions Callback
- PR #926: Wrapper for FIL
- PR #994: Adding MPI comm impl for testing / benchmarking MNMG CUDA
- PR #960: Enable using libcumlprims for MG algorithms/prims

## Improvements
- PR #822: build: build.sh update to club all make targets together
- PR #807: Added development conda yml files
- PR #840: Require cmake >= 3.14
- PR #832: Stateless Decision Tree and Random Forest API
- PR #857: Small modifications to comms for utilizing IB w/ Dask
- PR #851: Random forest Stateless API wrappers
- PR #865: High Performance RF
- PR #895: Pretty prints arguments!
- PR #920: Add an empty marker kernel for tracing purposes
- PR #915: syncStream added to cumlCommunicator
- PR #922: Random Forest support in FIL
- PR #911: Update headers to credit CannyLabs BH TSNE implementation
- PR #918: Streamline CUDA_REL environment variable
- PR #924: kmeans: updated APIs to be stateless, refactored code for mnmg support
- PR #950: global_bias support in FIL
- PR #773: Significant improvements to input checking of all classes and common input API for Python
- PR #957: Adding docs to RF & KMeans MNMG. Small fixes for release
- PR #965: Making dask-ml a hard dependency
- PR #976: Update api.rst for new 0.9 classes
- PR #973: Use cudaDeviceGetAttribute instead of relying on cudaDeviceProp object being passed
- PR #978: Update README for 0.9
- PR #1009: Fix references to notebooks-contrib
- PR #1015: Ability to control the number of internal streams in cumlHandle_impl via cumlHandle
- PR #1175: Add more modules to docs ToC

## Bug Fixes

- PR #923: Fix misshapen level/trend/season HoltWinters output
- PR #831: Update conda package dependencies to cudf 0.9
- PR #772: Add missing cython headers to SGD and CD
- PR #849: PCA no attribute trans_input_ transform bug fix
- PR #869: Removing incorrect information from KNN Docs
- PR #885: libclang installation fix for GPUCI
- PR #896: Fix typo in comms build instructions
- PR #921: Fix build scripts using incorrect cudf version
- PR #928: TSNE Stability Adjustments
- PR #934: Cache cudaDeviceProp in cumlHandle for perf reasons
- PR #932: Change default param value for RF classifier
- PR #949: Fix dtype conversion tests for unsupported cudf dtypes
- PR #908: Fix local build generated file ownerships
- PR #983: Change RF max_depth default to 16
- PR #987: Change default values for knn
- PR #988: Switch to exact tsne
- PR #991: Cleanup python code in cuml.dask.cluster
- PR #996: ucx_initialized being properly set in CommsContext
- PR #1007: Throws a well defined error when mutigpu is not enabled
- PR #1018: Hint location of nccl in build.sh for CI
- PR #1022: Using random_state to make K-Means MNMG tests deterministic
- PR #1034: Fix typos and formatting issues in RF docs
- PR #1052: Fix the rows_sample dtype to float

# cuML 0.8.0 (27 June 2019)

## New Features

- PR #652: Adjusted Rand Index metric ml-prim
- PR #679: Class label manipulation ml-prim
- PR #636: Rand Index metric ml-prim
- PR #515: Added Random Projection feature
- PR #504: Contingency matrix ml-prim
- PR #644: Add train_test_split utility for cuDF dataframes
- PR #612: Allow Cuda Array Interface, Numba inputs and input code refactor
- PR #641: C: Separate C-wrapper library build to generate libcuml.so
- PR #631: Add nvcategory based ordinal label encoder
- PR #681: Add MBSGDClassifier and MBSGDRegressor classes around SGD
- PR #705: Quasi Newton solver and LogisticRegression Python classes
- PR #670: Add test skipping functionality to build.sh
- PR #678: Random Forest Python class
- PR #684: prims: make_blobs primitive
- PR #673: prims: reduce cols by key primitive
- PR #812: Add cuML Communications API & consolidate Dask cuML

## Improvements

- PR #597: C++ cuML and ml-prims folder refactor
- PR #590: QN Recover from numeric errors
- PR #482: Introduce cumlHandle for pca and tsvd
- PR #573: Remove use of unnecessary cuDF column and series copies
- PR #601: Cython PEP8 cleanup and CI integration
- PR #596: Introduce cumlHandle for ols and ridge
- PR #579: Introduce cumlHandle for cd and sgd, and propagate C++ errors in cython level for cd and sgd
- PR #604: Adding cumlHandle to kNN, spectral methods, and UMAP
- PR #616: Enable clang-format for enforcing coding style
- PR #618: CI: Enable copyright header checks
- PR #622: Updated to use 0.8 dependencies
- PR #626: Added build.sh script, updated CI scripts and documentation
- PR #633: build: Auto-detection of GPU_ARCHS during cmake
- PR #650: Moving brute force kNN to prims. Creating stateless kNN API.
- PR #662: C++: Bulk clang-format updates
- PR #671: Added pickle pytests and correct pickling of Base class
- PR #675: atomicMin/Max(float, double) with integer atomics and bit flipping
- PR #677: build: 'deep-clean' to build.sh to clean faiss build as well
- PR #683: Use stateless c++ API in KNN so that it can be pickled properly
- PR #686: Use stateless c++ API in UMAP so that it can be pickled properly
- PR #695: prims: Refactor pairwise distance
- PR #707: Added stress test and updated documentation for RF
- PR #701: Added emacs temporary file patterns to .gitignore
- PR #606: C++: Added tests for host_buffer and improved device_buffer and host_buffer implementation
- PR #726: Updated RF docs and stress test
- PR #730: Update README and RF docs for 0.8
- PR #744: Random projections generating binomial on device. Fixing tests.
- PR #741: Update API docs for 0.8
- PR #754: Pickling of UMAP/KNN
- PR #753: Made PCA and TSVD picklable
- PR #746: LogisticRegression and QN API docstrings
- PR #820: Updating DEVELOPER GUIDE threading guidelines

## Bug Fixes
- PR #584: Added missing virtual destructor to deviceAllocator and hostAllocator
- PR #620: C++: Removed old unit-test files in ml-prims
- PR #627: C++: Fixed dbscan crash issue filed in 613
- PR #640: Remove setuptools from conda run dependency
- PR #646: Update link in contributing.md
- PR #649: Bug fix to LinAlg::reduce_rows_by_key prim filed in issue #648
- PR #666: fixes to gitutils.py to resolve both string decode and handling of uncommitted files
- PR #676: Fix template parameters in `bernoulli()` implementation.
- PR #685: Make CuPy optional to avoid nccl conda package conflicts
- PR #687: prims: updated tolerance for reduce_cols_by_key unit-tests
- PR #689: Removing extra prints from NearestNeighbors cython
- PR #718: Bug fix for DBSCAN and increasing batch size of sgd
- PR #719: Adding additional checks for dtype of the data
- PR #736: Bug fix for RF wrapper and .cu print function
- PR #547: Fixed issue if C++ compiler is specified via CXX during configure.
- PR #759: Configure Sphinx to render params correctly
- PR #762: Apply threshold to remove flakiness of UMAP tests.
- PR #768: Fixing memory bug from stateless refactor
- PR #782: Nearest neighbors checking properly whether memory should be freed
- PR #783: UMAP was using wrong size for knn computation
- PR #776: Hotfix for self.variables in RF
- PR #777: Fix numpy input bug
- PR #784: Fix jit of shuffle_idx python function
- PR #790: Fix rows_sample input type for RF
- PR #793: Fix for dtype conversion utility for numba arrays without cupy installed
- PR #806: Add a seed for sklearn model in RF test file
- PR #843: Rf quantile fix

# cuML 0.7.0 (10 May 2019)

## New Features

- PR #405: Quasi-Newton GLM Solvers
- PR #277: Add row- and column-wise weighted mean primitive
- PR #424: Add a grid-sync struct for inter-block synchronization
- PR #430: Add R-Squared Score to ml primitives
- PR #463: Add matrix gather to ml primitives
- PR #435: Expose cumlhandle in cython + developer guide
- PR #455: Remove default-stream arguement across ml-prims and cuML
- PR #375: cuml cpp shared library renamed to libcuml++.so
- PR #460: Random Forest & Decision Trees (Single-GPU, Classification)
- PR #491: Add doxygen build target for ml-prims
- PR #505: Add R-Squared Score to python interface
- PR #507: Add coordinate descent for lasso and elastic-net
- PR #511: Add a minmax ml-prim
- PR #516: Added Trustworthiness score feature
- PR #520: Add local build script to mimic gpuCI
- PR #503: Add column-wise matrix sort primitive
- PR #525: Add docs build script to cuML
- PR #528: Remove current KMeans and replace it with a new single GPU implementation built using ML primitives

## Improvements

- PR #481: Refactoring Quasi-Newton to use cumlHandle
- PR #467: Added validity check on cumlHandle_t
- PR #461: Rewrote permute and added column major version
- PR #440: README updates
- PR #295: Improve build-time and the interface e.g., enable bool-OutType, for distance()
- PR #390: Update docs version
- PR #272: Add stream parameters to cublas and cusolver wrapper functions
- PR #447: Added building and running mlprims tests to CI
- PR #445: Lower dbscan memory usage by computing adjacency matrix directly
- PR #431: Add support for fancy iterator input types to LinAlg::reduce_rows_by_key
- PR #394: Introducing cumlHandle API to dbscan and add example
- PR #500: Added CI check for black listed CUDA Runtime API calls
- PR #475: exposing cumlHandle for dbscan from python-side
- PR #395: Edited the CONTRIBUTING.md file
- PR #407: Test files to run stress, correctness and unit tests for cuml algos
- PR #512: generic copy method for copying buffers between device/host
- PR #533: Add cudatoolkit conda dependency
- PR #524: Use cmake find blas and find lapack to pass configure options to faiss
- PR #527: Added notes on UMAP differences from reference implementation
- PR #540: Use latest release version in update-version CI script
- PR #552: Re-enable assert in kmeans tests with xfail as needed
- PR #581: Add shared memory fast col major to row major function back with bound checks
- PR #592: More efficient matrix copy/reverse methods
- PR #721: Added pickle tests for DBSCAN and Random Projections

## Bug Fixes

- PR #334: Fixed segfault in `ML::cumlHandle_impl::destroyResources`
- PR #349: Developer guide clarifications for cumlHandle and cumlHandle_impl
- PR #398: Fix CI scripts to allow nightlies to be uploaded
- PR #399: Skip PCA tests to allow CI to run with driver 418
- PR #422: Issue in the PCA tests was solved and CI can run with driver 418
- PR #409: Add entry to gitmodules to ignore build artifacts
- PR #412: Fix for svdQR function in ml-prims
- PR #438: Code that depended on FAISS was building everytime.
- PR #358: Fixed an issue when switching streams on MLCommon::device_buffer and MLCommon::host_buffer
- PR #434: Fixing bug in CSR tests
- PR #443: Remove defaults channel from ci scripts
- PR #384: 64b index arithmetic updates to the kernels inside ml-prims
- PR #459: Fix for runtime library path of pip package
- PR #464: Fix for C++11 destructor warning in qn
- PR #466: Add support for column-major in LinAlg::*Norm methods
- PR #465: Fixing deadlock issue in GridSync due to consecutive sync calls
- PR #468: Fix dbscan example build failure
- PR #470: Fix resource leakage in Kalman filter python wrapper
- PR #473: Fix gather ml-prim test for change in rng uniform API
- PR #477: Fixes default stream initialization in cumlHandle
- PR #480: Replaced qn_fit() declaration with #include of file containing definition to fix linker error
- PR #495: Update cuDF and RMM versions in GPU ci test scripts
- PR #499: DEVELOPER_GUIDE.md: fixed links and clarified ML::detail::streamSyncer example
- PR #506: Re enable ml-prim tests in CI
- PR #508: Fix for an error with default argument in LinAlg::meanSquaredError
- PR #519: README.md Updates and adding BUILD.md back
- PR #526: Fix the issue of wrong results when fit and transform of PCA are called separately
- PR #531: Fixing missing arguments in updateDevice() for RF
- PR #543: Exposing dbscan batch size through cython API and fixing broken batching
- PR #551: Made use of ZLIB_LIBRARIES consistent between ml_test and ml_mg_test
- PR #557: Modified CI script to run cuML tests before building mlprims and removed lapack flag
- PR #578: Updated Readme.md to add lasso and elastic-net
- PR #580: Fixing cython garbage collection bug in KNN
- PR #577: Use find libz in prims cmake
- PR #594: fixed cuda-memcheck mean_center test failures


# cuML 0.6.1 (09 Apr 2019)

## Bug Fixes

- PR #462 Runtime library path fix for cuML pip package


# cuML 0.6.0 (22 Mar 2019)

## New Features

- PR #249: Single GPU Stochastic Gradient Descent for linear regression, logistic regression, and linear svm with L1, L2, and elastic-net penalties.
- PR #247: Added "proper" CUDA API to cuML
- PR #235: NearestNeighbors MG Support
- PR #261: UMAP Algorithm
- PR #290: NearestNeighbors numpy MG Support
- PR #303: Reusable spectral embedding / clustering
- PR #325: Initial support for single process multi-GPU OLS and tSVD
- PR #271: Initial support for hyperparameter optimization with dask for many models

## Improvements

- PR #144: Dockerfile update and docs for LinearRegression and Kalman Filter.
- PR #168: Add /ci/gpu/build.sh file to cuML
- PR #167: Integrating full-n-final ml-prims repo inside cuml
- PR #198: (ml-prims) Removal of *MG calls + fixed a bug in permute method
- PR #194: Added new ml-prims for supporting LASSO regression.
- PR #114: Building faiss C++ api into libcuml
- PR #64: Using FAISS C++ API in cuML and exposing bindings through cython
- PR #208: Issue ml-common-3: Math.h: swap thrust::for_each with binaryOp,unaryOp
- PR #224: Improve doc strings for readable rendering with readthedocs
- PR #209: Simplify README.md, move build instructions to BUILD.md
- PR #218: Fix RNG to use given seed and adjust RNG test tolerances.
- PR #225: Support for generating random integers
- PR #215: Refactored LinAlg::norm to Stats::rowNorm and added Stats::colNorm
- PR #234: Support for custom output type and passing index value to main_op in *Reduction kernels
- PR #230: Refactored the cuda_utils header
- PR #236: Refactored cuml python package structure to be more sklearn like
- PR #232: Added reduce_rows_by_key
- PR #246: Support for 2 vectors in the matrix vector operator
- PR #244: Fix for single GPU OLS and Ridge to support one column training data
- PR #271: Added get_params and set_params functions for linear and ridge regression
- PR #253: Fix for issue #250-reduce_rows_by_key failed memcheck for small nkeys
- PR #269: LinearRegression, Ridge Python docs update and cleaning
- PR #322: set_params updated
- PR #237: Update build instructions
- PR #275: Kmeans use of faster gpu_matrix
- PR #288: Add n_neighbors to NearestNeighbors constructor
- PR #302: Added FutureWarning for deprecation of current kmeans algorithm
- PR #312: Last minute cleanup before release
- PR #315: Documentation updating and enhancements
- PR #330: Added ignored argument to pca.fit_transform to map to sklearn's implemenation
- PR #342: Change default ABI to ON
- PR #572: Pulling DBSCAN components into reusable primitives


## Bug Fixes

- PR #193: Fix AttributeError in PCA and TSVD
- PR #211: Fixing inconsistent use of proper batch size calculation in DBSCAN
- PR #202: Adding back ability for users to define their own BLAS
- PR #201: Pass CMAKE CUDA path to faiss/configure script
- PR #200 Avoid using numpy via cimport in KNN
- PR #228: Bug fix: LinAlg::unaryOp with 0-length input
- PR #279: Removing faiss-gpu references in README
- PR #321: Fix release script typo
- PR #327: Update conda requirements for version 0.6 requirements
- PR #352: Correctly calculating numpy chunk sizing for kNN
- PR #345: Run python import as part of package build to trigger compilation
- PR #347: Lowering memory usage of kNN.
- PR #355: Fixing issues with very large numpy inputs to SPMG OLS and tSVD.
- PR #357: Removing FAISS requirement from README
- PR #362: Fix for matVecOp crashing on large input sizes
- PR #366: Index arithmetic issue fix with TxN_t class
- PR #376: Disabled kmeans tests since they are currently too sensitive (see #71)
- PR #380: Allow arbitrary data size on ingress for numba_utils.row_matrix
- PR #385: Fix for long import cuml time in containers and fix for setup_pip
- PR #630: Fixing a missing kneighbors in nearest neighbors python proxy

# cuML 0.5.1 (05 Feb 2019)

## Bug Fixes

- PR #189 Avoid using numpy via cimport to prevent ABI issues in Cython compilation


# cuML 0.5.0 (28 Jan 2019)

## New Features

- PR #66: OLS Linear Regression
- PR #44: Distance calculation ML primitives
- PR #69: Ridge (L2 Regularized) Linear Regression
- PR #103: Linear Kalman Filter
- PR #117: Pip install support
- PR #64: Device to device support from cuML device pointers into FAISS

## Improvements

- PR #56: Make OpenMP optional for building
- PR #67: Github issue templates
- PR #44: Refactored DBSCAN to use ML primitives
- PR #91: Pytest cleanup and sklearn toyset datasets based pytests for kmeans and dbscan
- PR #75: C++ example to use kmeans
- PR #117: Use cmake extension to find any zlib installed in system
- PR #94: Add cmake flag to set ABI compatibility
- PR #139: Move thirdparty submodules to root and add symlinks to new locations
- PR #151: Replace TravisCI testing and conda pkg builds with gpuCI
- PR #164: Add numba kernel for faster column to row major transform
- PR #114: Adding FAISS to cuml build

## Bug Fixes

- PR #48: CUDA 10 compilation warnings fix
- PR #51: Fixes to Dockerfile and docs for new build system
- PR #72: Fixes for GCC 7
- PR #96: Fix for kmeans stack overflow with high number of clusters
- PR #105: Fix for AttributeError in kmeans fit method
- PR #113: Removed old  glm python/cython files
- PR #118: Fix for AttributeError in kmeans predict method
- PR #125: Remove randomized solver option from PCA python bindings


# cuML 0.4.0 (05 Dec 2018)

## New Features

## Improvements

- PR #42: New build system: separation of libcuml.so and cuml python package
- PR #43: Added changelog.md

## Bug Fixes


# cuML 0.3.0 (30 Nov 2018)

## New Features

- PR #33: Added ability to call cuML algorithms using numpy arrays

## Improvements

- PR #24: Fix references of python package from cuML to cuml and start using versioneer for better versioning
- PR #40: Added support for refactored cuDF 0.3.0, updated Conda files
- PR #33: Major python test cleaning, all tests pass with cuDF 0.2.0 and 0.3.0. Preparation for new build system
- PR #34: Updated batch count calculation logic in DBSCAN
- PR #35: Beginning of DBSCAN refactor to use cuML mlprims and general improvements

## Bug Fixes

- PR #30: Fixed batch size bug in DBSCAN that caused crash. Also fixed various locations for potential integer overflows
- PR #28: Fix readthedocs build documentation
- PR #29: Fix pytests for cuml name change from cuML
- PR #33: Fixed memory bug that would cause segmentation faults due to numba releasing memory before it was used. Also fixed row major/column major bugs for different algorithms
- PR #36: Fix kmeans gtest to use device data
- PR #38: cuda\_free bug removed that caused google tests to sometimes pass and sometimes fail randomly
- PR #39: Updated cmake to correctly link with CUDA libraries, add CUDA runtime linking and include source files in compile target

# cuML 0.2.0 (02 Nov 2018)

## New Features

- PR #11: Kmeans algorithm added
- PR #7: FAISS KNN wrapper added
- PR #21: Added Conda install support

## Improvements

- PR #15: Added compatibility with cuDF (from prior pyGDF)
- PR #13: Added FAISS to Dockerfile
- PR #21: Added TravisCI build system for CI and Conda builds

## Bug Fixes

- PR #4: Fixed explained variance bug in TSVD
- PR #5: Notebook bug fixes and updated results


# cuML 0.1.0

Initial release including PCA, TSVD, DBSCAN, ml-prims and cython wrappers<|MERGE_RESOLUTION|>--- conflicted
+++ resolved
@@ -92,11 +92,8 @@
 - PR #1851: Fix for cuDF behavior change for multidimensional arrays
 - PR #1852: Remove Thrust warnings
 - PR #1868: Turning off IPC caching until it is fixed in UCX-py/UCX
-<<<<<<< HEAD
 - PR #1876: UMAP exponential decay parameters fix
-=======
 - PR #1887: Fix hasattr for missing attributes on base models
->>>>>>> c99c1067
 - PR #1877: Remove resetting index in shuffling in train_test_split
 - PR #1888: Small train_test_split test fix
 
