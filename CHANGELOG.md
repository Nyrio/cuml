--- conflicted
+++ resolved
@@ -1,6 +1,7 @@
 # cuML 0.15.0 (Date TBD)
 
 ## New Features
+- PR #2267: CountVectorizer estimator
 
 ## Improvements
 - PR #2336: Eliminate `rmm.device_array` usage
@@ -32,11 +33,7 @@
 - PR #2256: Add a `make_arima` generator
 - PR #2245: ElasticNet, Lasso and Coordinate Descent MNMG
 - PR #2242: Pandas input support with output as NumPy arrays by default
-<<<<<<< HEAD
-- PR #2267: CountVectorizer estimator
-=======
 - PR #1728: Added notebook testing to gpuCI gpu build
->>>>>>> 2f099347
 
 ## Improvements
 - PR #1931: C++: enabled doxygen docs for all of the C++ codebase
