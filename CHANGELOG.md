# cuML 0.7.0 (Date TBD)

## New Features

- PR #277: Added row- and column-wise weighted mean primitive

## Improvements

- PR #295: Improve build-time and the interface e.g., enable bool-OutType, for distance()
- PR #390: Update docs version
- PR #272: Add stream parameters to cublas and cusolver wrapper functions

## Bug Fixes

- PR #334: Fixed segfault in `ML::cumlHandle_impl::destroyResources`
- PR #349: Developer guide clarifications for cumlHandle and cumlHandle_impl
<<<<<<< HEAD
- PR #398: Fix CI scripts to allow nightlies to be uploaded
=======
- PR #399: Skip PCA tests to allow CI to run with driver 418
>>>>>>> 1cbdb98a

# cuML 0.6.0 (22 Mar 2019)

## New Features

- PR #249: Single GPU Stochastic Gradient Descent for linear regression, logistic regression, and linear svm with L1, L2, and elastic-net penalties.
- PR #247: Added "proper" CUDA API to cuML
- PR #235: NearestNeighbors MG Support
- PR #261: UMAP Algorithm
- PR #290: NearestNeighbors numpy MG Support
- PR #303: Reusable spectral embedding / clustering
- PR #325: Initial support for single process multi-GPU OLS and tSVD
- PR #271: Initial support for hyperparameter optimization with dask for many models

## Improvements

- PR #144: Dockerfile update and docs for LinearRegression and Kalman Filter.
- PR #168: Add /ci/gpu/build.sh file to cuML
- PR #167: Integrating full-n-final ml-prims repo inside cuml
- PR #198: (ml-prims) Removal of *MG calls + fixed a bug in permute method
- PR #194: Added new ml-prims for supporting LASSO regression.
- PR #114: Building faiss C++ api into libcuml
- PR #64: Using FAISS C++ API in cuML and exposing bindings through cython
- PR #208: Issue ml-common-3: Math.h: swap thrust::for_each with binaryOp,unaryOp
- PR #224: Improve doc strings for readable rendering with readthedocs
- PR #209: Simplify README.md, move build instructions to BUILD.md
- PR #218: Fix RNG to use given seed and adjust RNG test tolerances.
- PR #225: Support for generating random integers
- PR #215: Refactored LinAlg::norm to Stats::rowNorm and added Stats::colNorm
- PR #234: Support for custom output type and passing index value to main_op in *Reduction kernels
- PR #230: Refactored the cuda_utils header
- PR #236: Refactored cuml python package structure to be more sklearn like
- PR #232: Added reduce_rows_by_key
- PR #246: Support for 2 vectors in the matrix vector operator
- PR #244: Fix for single GPU OLS and Ridge to support one column training data
- PR #271: Added get_params and set_params functions for linear and ridge regression
- PR #253: Fix for issue #250-reduce_rows_by_key failed memcheck for small nkeys
- PR #269: LinearRegression, Ridge Python docs update and cleaning
- PR #322: set_params updated
- PR #237: Update build instructions
- PR #275: Kmeans use of faster gpu_matrix
- PR #288: Add n_neighbors to NearestNeighbors constructor
- PR #302: Added FutureWarning for deprecation of current kmeans algorithm
- PR #312: Last minute cleanup before release
- PR #315: Documentation updating and enhancements
- PR #330: Added ignored argument to pca.fit_transform to map to sklearn's implemenation
- PR #342: Change default ABI to ON

## Bug Fixes

- PR #193: Fix AttributeError in PCA and TSVD
- PR #211: Fixing inconsistent use of proper batch size calculation in DBSCAN
- PR #202: Adding back ability for users to define their own BLAS
- PR #201: Pass CMAKE CUDA path to faiss/configure script
- PR #200 Avoid using numpy via cimport in KNN
- PR #228: Bug fix: LinAlg::unaryOp with 0-length input
- PR #279: Removing faiss-gpu references in README
- PR #321: Fix release script typo
- PR #327: Update conda requirements for version 0.6 requirements
- PR #352: Correctly calculating numpy chunk sizing for kNN
- PR #345: Run python import as part of package build to trigger compilation
- PR #347: Lowering memory usage of kNN.
- PR #355: Fixing issues with very large numpy inputs to SPMG OLS and tSVD.
- PR #357: Removing FAISS requirement from README
- PR #362: Fix for matVecOp crashing on large input sizes
- PR #366: Index arithmetic issue fix with TxN_t class
- PR #376: Disabled kmeans tests since they are currently too sensitive (see #71)
- PR #380: Allow arbitrary data size on ingress for numba_utils.row_matrix
- PR #385: Fix for long import cuml time in containers and fix for setup_pip


# cuML 0.5.1 (05 Feb 2019)

## Bug Fixes

- PR #189 Avoid using numpy via cimport to prevent ABI issues in Cython compilation


# cuML 0.5.0 (28 Jan 2019)

## New Features

- PR #66: OLS Linear Regression
- PR #44: Distance calculation ML primitives
- PR #69: Ridge (L2 Regularized) Linear Regression
- PR #103: Linear Kalman Filter
- PR #117: Pip install support
- PR #64: Device to device support from cuML device pointers into FAISS

## Improvements

- PR #56: Make OpenMP optional for building
- PR #67: Github issue templates
- PR #44: Refactored DBSCAN to use ML primitives
- PR #91: Pytest cleanup and sklearn toyset datasets based pytests for kmeans and dbscan
- PR #75: C++ example to use kmeans
- PR #117: Use cmake extension to find any zlib installed in system
- PR #94: Add cmake flag to set ABI compatibility
- PR #139: Move thirdparty submodules to root and add symlinks to new locations
- PR #151: Replace TravisCI testing and conda pkg builds with gpuCI
- PR #164: Add numba kernel for faster column to row major transform
- PR #114: Adding FAISS to cuml build

## Bug Fixes

- PR #48: CUDA 10 compilation warnings fix
- PR #51: Fixes to Dockerfile and docs for new build system
- PR #72: Fixes for GCC 7
- PR #96: Fix for kmeans stack overflow with high number of clusters
- PR #105: Fix for AttributeError in kmeans fit method
- PR #113: Removed old  glm python/cython files
- PR #118: Fix for AttributeError in kmeans predict method
- PR #125: Remove randomized solver option from PCA python bindings


# cuML 0.4.0 (05 Dec 2018)

## New Features

## Improvements

- PR #42: New build system: separation of libcuml.so and cuml python package
- PR #43: Added changelog.md

## Bug Fixes


# cuML 0.3.0 (30 Nov 2018)

## New Features

- PR #33: Added ability to call cuML algorithms using numpy arrays

## Improvements

- PR #24: Fix references of python package from cuML to cuml and start using versioneer for better versioning
- PR #40: Added support for refactored cuDF 0.3.0, updated Conda files
- PR #33: Major python test cleaning, all tests pass with cuDF 0.2.0 and 0.3.0. Preparation for new build system
- PR #34: Updated batch count calculation logic in DBSCAN
- PR #35: Beginning of DBSCAN refactor to use cuML mlprims and general improvements

## Bug Fixes

- PR #30: Fixed batch size bug in DBSCAN that caused crash. Also fixed various locations for potential integer overflows
- PR #28: Fix readthedocs build documentation
- PR #29: Fix pytests for cuml name change from cuML
- PR #33: Fixed memory bug that would cause segmentation faults due to numba releasing memory before it was used. Also fixed row major/column major bugs for different algorithms
- PR #36: Fix kmeans gtest to use device data
- PR #38: cuda\_free bug removed that caused google tests to sometimes pass and sometimes fail randomly
- PR #39: Updated cmake to correctly link with CUDA libraries, add CUDA runtime linking and include source files in compile target

# cuML 0.2.0 (02 Nov 2018)

## New Features

- PR #11: Kmeans algorithm added
- PR #7: FAISS KNN wrapper added
- PR #21: Added Conda install support

## Improvements

- PR #15: Added compatibility with cuDF (from prior pyGDF)
- PR #13: Added FAISS to Dockerfile
- PR #21: Added TravisCI build system for CI and Conda builds

## Bug Fixes

- PR #4: Fixed explained variance bug in TSVD
- PR #5: Notebook bug fixes and updated results


# cuML 0.1.0

Initial release including PCA, TSVD, DBSCAN, ml-prims and cython wrappers<|MERGE_RESOLUTION|>--- conflicted
+++ resolved
@@ -14,11 +14,8 @@
 
 - PR #334: Fixed segfault in `ML::cumlHandle_impl::destroyResources`
 - PR #349: Developer guide clarifications for cumlHandle and cumlHandle_impl
-<<<<<<< HEAD
 - PR #398: Fix CI scripts to allow nightlies to be uploaded
-=======
 - PR #399: Skip PCA tests to allow CI to run with driver 418
->>>>>>> 1cbdb98a
 
 # cuML 0.6.0 (22 Mar 2019)
 
