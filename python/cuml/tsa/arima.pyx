--- conflicted
+++ resolved
@@ -205,15 +205,10 @@
                  order: Tuple[int, int, int] = (1, 1, 1),
                  seasonal_order: Tuple[int, int, int, int]
                  = (0, 0, 0, 0),
-<<<<<<< HEAD
                  fit_intercept=True,
-                 handle=None):
-=======
-                 fit_intercept=None,
                  handle=None,
                  verbose=0,
                  output_type=None):
->>>>>>> f74a529d
 
         if not has_scipy():
             raise RuntimeError("Scipy is needed to run cuML's ARIMA estimator."
