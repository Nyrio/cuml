--- conflicted
+++ resolved
@@ -218,13 +218,8 @@
                                "estimation.")
 
         # Initialize base class
-<<<<<<< HEAD
-        super().__init__(handle, verbosity, output_type)
+        super().__init__(handle, verbose, output_type)
         self._set_output_type(endog)
-=======
-        super().__init__(handle, verbose, output_type)
-        self._set_output_type(y)
->>>>>>> 5629330b
 
         # Set the ARIMA order
         cdef ARIMAOrder cpp_order
