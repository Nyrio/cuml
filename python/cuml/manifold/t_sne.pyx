--- conflicted
+++ resolved
@@ -84,13 +84,8 @@
     of Barnes-Hut (derived from CannyLabs' BH open source CUDA code) is also
     available for problems with n_components = 2, though this implementation
     currently has outstanding issues that can lead to crashes in rare
-<<<<<<< HEAD
-    scenarios. Future releases of TSNE will fix these issues
-    (tracked as cuML Issue #1002) and switch Barnes-Hut to be the default.
-=======
     scenarios. Future releases of TSNE will fix these issues (tracked as cuML
     Issue #1002) and switch Barnes-Hut to be the default.
->>>>>>> a7299ac8
 
     Parameters
     ----------
