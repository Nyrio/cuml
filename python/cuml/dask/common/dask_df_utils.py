--- conflicted
+++ resolved
@@ -46,28 +46,10 @@
         worker = first(workers)
         worker_map[key_to_part_dict[key]] = worker
 
-<<<<<<< HEAD
     worker_to_parts = []
     for part in parts:
         worker = worker_map[part]
         worker_to_parts.append((worker, part))
-=======
-    if agg:
-        # Ensure that partitions in each list have the
-        # same order as the input 'parts' list
-        worker_to_parts = OrderedDict()
-        for part in parts:
-            worker = worker_map[part]
-            if worker not in worker_to_parts:
-                worker_to_parts[worker] = []
-            worker_to_parts[worker].append(part)
-
-    else:
-        worker_to_parts = []
-        for part in parts:
-            worker = worker_map[part]
-            worker_to_parts.append((worker, part))
->>>>>>> b12669c8
 
     yield wait(worker_to_parts)
     raise gen.Return(worker_to_parts)
