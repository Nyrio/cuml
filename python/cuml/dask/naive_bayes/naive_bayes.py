--- conflicted
+++ resolved
@@ -31,10 +31,8 @@
 
 from cuml.dask.common.utils import register_dist_serialization
 
-from cuml.dask.common.base import DelayedPredictionMixin
-
-
-class MultinomialNB(DelayedPredictionMixin):
+
+class MultinomialNB(object):
 
     """
     Distributed Naive Bayes classifier for multinomial models
@@ -232,7 +230,6 @@
         dask.Array containing class predictions
         """
 
-<<<<<<< HEAD
         gpu_futures = self.client_.sync(extract_arr_partitions, X)
         x_worker_parts = workers_to_parts(gpu_futures)
 
@@ -275,9 +272,6 @@
             final_parts[w] += 1
 
         return dask.array.concatenate(to_concat)
-=======
-        return self._predict(X, delayed, parallelism)
->>>>>>> 4a7070f1
 
     def score(self, X, y):
         """
