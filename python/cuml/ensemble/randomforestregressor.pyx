#
# Copyright (c) 2019, NVIDIA CORPORATION.
#
# Licensed under the Apache License, Version 2.0 (the "License");
# you may not use this file except in compliance with the License.
# You may obtain a copy of the License at
#
#     http://www.apache.org/licenses/LICENSE-2.0
#
# Unless required by applicable law or agreed to in writing, software
# distributed under the License is distributed on an "AS IS" BASIS,
# WITHOUT WARRANTIES OR CONDITIONS OF ANY KIND, either express or implied.
# See the License for the specific language governing permissions and
# limitations under the License.
#

# cython: profile=False
# distutils: language = c++
# cython: embedsignature = True
# cython: language_level = 3

import ctypes
import math
import numpy as np
import warnings

from numba import cuda

from libcpp cimport bool
from libc.stdint cimport uintptr_t
from libc.stdlib cimport calloc, malloc, free

from cuml.common.base import Base
from cuml.common.handle cimport cumlHandle
from cuml.utils import get_cudf_column_ptr, get_dev_array_ptr, \
    input_to_dev_array, zeros
cimport cuml.common.handle
cimport cuml.common.cuda

cdef extern from "randomforest/randomforest.hpp" namespace "ML":
    cdef enum CRITERION:
        GINI,
        ENTROPY,
        MSE,
        MAE,
        CRITERION_END

cdef extern from "decisiontree/decisiontree.hpp" namespace "ML::DecisionTree":
    cdef struct DecisionTreeParams:
        int max_depth
        int max_leaves
        float max_features
        int n_bins
        int split_algo
        int min_rows_per_node
        bool bootstrap_features
        bool quantile_per_tree
        CRITERION split_criterion

cdef extern from "randomforest/randomforest.hpp" namespace "ML":

    cdef enum RF_type:
        CLASSIFICATION,
        REGRESSION

    cdef struct RF_metrics:
        RF_type rf_type
        float accuracy
        double mean_abs_error
        double mean_squared_error
        double median_abs_error

    cdef struct RF_params:
        int n_trees
        bool bootstrap
        float rows_sample
        pass

    cdef cppclass RandomForestMetaData[T, L]:
        void* trees
        RF_params rf_params

    cdef void fit(cumlHandle & handle,
                  RandomForestMetaData[float, float]*,
                  float*,
                  int,
                  int,
                  float*,
                  RF_params) except +

    cdef void fit(cumlHandle & handle,
                  RandomForestMetaData[double, double]*,
                  double*,
                  int,
                  int,
                  double*,
                  RF_params) except +

    cdef void predict(cumlHandle& handle,
                      RandomForestMetaData[float, float] *,
                      float*,
                      int,
                      int,
                      float*,
                      bool) except +

    cdef void predict(cumlHandle& handle,
                      RandomForestMetaData[double, double]*,
                      double*,
                      int,
                      int,
                      double*,
                      bool) except +

    cdef RF_metrics score(cumlHandle& handle,
                          RandomForestMetaData[float, float]*,
                          float*,
                          float*,
                          int,
                          int,
                          float*,
                          bool) except +

    cdef RF_metrics score(cumlHandle& handle,
                          RandomForestMetaData[double, double]*,
                          double*,
                          double*,
                          int,
                          int,
                          double*,
                          bool) except +

    cdef void print_rf_summary(RandomForestMetaData[float, float]*) except +
    cdef void print_rf_summary(RandomForestMetaData[double, double]*) except +

    cdef void print_rf_detailed(RandomForestMetaData[float, float]*) except +
    cdef void print_rf_detailed(RandomForestMetaData[double, double]*) except +

    cdef RF_params set_rf_class_obj(int,
                                    int,
                                    float,
                                    int,
                                    int,
                                    int,
                                    bool,
                                    bool,
                                    int,
                                    float,
                                    CRITERION,
                                    bool,
                                    int) except +


class RandomForestRegressor(Base):

    """
    Implements a Random Forest regressor model which fits multiple decision
    trees in an ensemble.
    Note that the underlying algorithm for tree node splits differs from that
    used in scikit-learn. By default, the cuML Random Forest uses a
    histogram-based algorithms to determine splits, rather than an exact
    count. You can tune the size of the histograms with the n_bins parameter.
    The instances of RandomForestRegressor cannot be pickled currently.
    Examples
    ---------
    .. code-block:: python
            import numpy as np
            from cuml.test.utils import get_handle
            from cuml.ensemble import RandomForestRegressor as curfc
            from cuml.test.utils import get_handle
            X = np.asarray([[0,10],[0,20],[0,30],[0,40]], dtype=np.float32)
            y = np.asarray([0.0,1.0,2.0,3.0], dtype=np.float32)
            cuml_model = curfc(max_features=1.0, n_bins=8,
                               split_algo=0, min_rows_per_node=2,
                               n_estimators=40, accuracy_metric='mse')
            cuml_model.fit(X,y)
            cuml_score = cuml_model.score(X,y)
            print("MSE score of cuml : ", cuml_score)
    Output:
    .. code-block:: python
            MSE score of cuml :  0.1123437201231765
    Parameters
    -----------
    n_estimators : int (default = 10)
                   number of trees in the forest.
    handle : cuml.Handle
             If it is None, a new one is created just for this class.
    split_algo : int (default = 1)
                 0 for HIST, 1 for GLOBAL_QUANTILE and 2 for SPLIT_ALGO_END
                 The type of algorithm to be used to create the trees.
    split_criterion: int (default = 2)
                     The criterion used to split nodes.
                     0 for GINI, 1 for ENTROPY,
                     2 for MSE, 3 for MAE and 4 for CRITERION_END.
                     0 and 1 not valid for regression
    bootstrap : boolean (default = True)
                Control bootstrapping.
                If set, each tree in the forest is built
                on a bootstrapped sample with replacement.
                If false, sampling without replacement is done.
    bootstrap_features : boolean (default = False)
                         Control bootstrapping for features.
                         If features are drawn with or without replacement
    rows_sample : float (default = 1.0)
                  Ratio of dataset rows used while fitting each tree.
    max_depth : int (default = 16)
                Maximum tree depth. Unlimited (i.e, until leaves are pure),
                if -1. Unlimited depth is not supported with split_algo=1.
                *Note that this default differs from scikit-learn's
                random forest, which defaults to unlimited depth.*
    max_leaves : int (default = -1)
                 Maximum leaf nodes per tree. Soft constraint. Unlimited,
                 if -1.
    max_features : int or float or string or None (default = 'auto')
                   Ratio of number of features (columns) to consider
                   per node split.
                   If int then max_features/n_features.
                   If float then max_features is a fraction.
                   If 'auto' then max_features=n_features which is 1.0.
                   If 'sqrt' then max_features=1/sqrt(n_features).
                   If 'log2' then max_features=log2(n_features)/n_features.
                   If None, then max_features=n_features which is 1.0.
    n_bins :  int (default = 8)
              Number of bins used by the split algorithm.
    min_rows_per_node : int or float (default = 2)
                        The minimum number of samples (rows) needed
                        to split a node.
                        If int then number of sample rows
                        If float the min_rows_per_sample*n_rows
    accuracy_metric : string (default = 'mse')
                      Decides the metric used to evaluate the performance
                      of the model.
                      for median of abs error : 'median_ae'
                      for mean of abs error : 'mean_ae'
                      for mean square error' : 'mse'
    """

    variables = ['n_estimators', 'max_depth', 'handle',
                 'max_features', 'n_bins',
                 'split_algo', 'split_criterion', 'min_rows_per_node',
                 'bootstrap', 'bootstrap_features',
                 'verbose', 'rows_sample',
                 'max_leaves', 'quantile_per_tree',
                 'accuracy_metric']

<<<<<<< HEAD
    def __init__(self, n_estimators=10, max_depth=-1, handle=None,
                 max_features='auto', n_bins=8, n_streams=8,
=======
    def __init__(self, n_estimators=10, max_depth=16, handle=None,
                 max_features='auto', n_bins=8, n_streams=4,
>>>>>>> 028649f8
                 split_algo=1, split_criterion=2,
                 bootstrap=True, bootstrap_features=False,
                 verbose=False, min_rows_per_node=2,
                 rows_sample=1.0, max_leaves=-1,
                 accuracy_metric='mse', min_samples_leaf=None,
                 min_weight_fraction_leaf=None, n_jobs=None,
                 max_leaf_nodes=None, min_impurity_decrease=None,
                 min_impurity_split=None, oob_score=None,
                 random_state=None, warm_start=None, class_weight=None,
                 quantile_per_tree=False, criterion=None):

        sklearn_params = {"criterion": criterion,
                          "min_samples_leaf": min_samples_leaf,
                          "min_weight_fraction_leaf": min_weight_fraction_leaf,
                          "max_leaf_nodes": max_leaf_nodes,
                          "min_impurity_decrease": min_impurity_decrease,
                          "min_impurity_split": min_impurity_split,
                          "oob_score": oob_score, "n_jobs": n_jobs,
                          "random_state": random_state,
                          "warm_start": warm_start,
                          "class_weight": class_weight}

        for key, vals in sklearn_params.items():
            if vals is not None:
                raise TypeError(" The Scikit-learn variable ", key,
                                " is not supported in cuML,"
                                " please read the cuML documentation for"
                                " more information")
        super(RandomForestRegressor, self).__init__(handle, verbose)

        if max_depth < 0 and split_algo == 1:
            raise ValueError("Must specify max_depth >0 with split_algo=1")

        self.split_algo = split_algo
        criterion_dict = {'0': GINI, '1': ENTROPY, '2': MSE,
                          '3': MAE, '4': CRITERION_END}
        if str(split_criterion) not in criterion_dict.keys():
            warnings.warn("The split criterion chosen was not present"
                          " in the list of options accepted by the model"
                          " and so the CRITERION_END option has been chosen.")
            self.split_criterion = CRITERION_END
        else:
            self.split_criterion = criterion_dict[str(split_criterion)]

        self.min_rows_per_node = min_rows_per_node
        self.bootstrap_features = bootstrap_features
        self.rows_sample = rows_sample
        self.max_leaves = max_leaves
        self.n_estimators = n_estimators
        self.max_depth = max_depth
        self.max_features = max_features
        self.bootstrap = bootstrap
        self.verbose = verbose
        self.n_bins = n_bins
        self.n_cols = None
        self.accuracy_metric = accuracy_metric
        self.quantile_per_tree = quantile_per_tree
        self.n_streams = n_streams

        cdef RandomForestMetaData[float, float] *rf_forest = \
            new RandomForestMetaData[float, float]()
        self.rf_forest = <size_t> rf_forest
        cdef RandomForestMetaData[double, double] *rf_forest64 = \
            new RandomForestMetaData[double, double]()
        self.rf_forest64 = <size_t> rf_forest64
    """
    TODO:
        Add the preprocess and postprocess functions
        in the cython code to normalize the labels
    """
    def __getstate__(self):
        state = self.__dict__.copy()
        del state['handle']

        cdef size_t params_t = <size_t> self.rf_forest
        cdef  RandomForestMetaData[float, float] *rf_forest = \
            <RandomForestMetaData[float, float]*>params_t

        cdef size_t params_t64 = <size_t> self.rf_forest64
        cdef  RandomForestMetaData[double, double] *rf_forest64 = \
            <RandomForestMetaData[double, double]*>params_t64

        state['verbose'] = self.verbose

        if self.dtype == np.float32:
            state["rf_params"] = rf_forest.rf_params
            del state["rf_forest"]
        else:
            state["rf_params64"] = rf_forest64.rf_params
            del state["rf_forest64"]

        return state

    def __del__(self):
        cdef RandomForestMetaData[float, float]* rf_forest = \
            <RandomForestMetaData[float, float]*><size_t> self.rf_forest
        cdef RandomForestMetaData[double, double]* rf_forest64 = \
            <RandomForestMetaData[double, double]*><size_t> self.rf_forest64
        free(rf_forest)
        free(rf_forest64)

    def __setstate__(self, state):
        super(RandomForestRegressor, self).__init__(handle=None,
                                                    verbose=state['verbose'])
        cdef  RandomForestMetaData[float, float] *rf_forest = \
            new RandomForestMetaData[float, float]()

        cdef  RandomForestMetaData[double, double] *rf_forest64 = \
            new RandomForestMetaData[double, double]()

        if self.dtype == np.float32:
            rf_forest.rf_params = state["rf_params"]
            state["rf_forest"] = <size_t>rf_forest
        else:
            rf_forest64.rf_params = state["rf_params64"]
            state["rf_forest64"] = <size_t>rf_forest64

        self.__dict__.update(state)

    def _get_max_feat_val(self):
        if type(self.max_features) == int:
            return self.max_features/self.n_cols
        elif type(self.max_features) == float:
            return self.max_features
        elif self.max_features == 'sqrt':
            return 1/np.sqrt(self.n_cols)
        elif self.max_features == 'log2':
            return math.log2(self.n_cols)/self.n_cols
        else:
            return 1.0

    def fit(self, X, y):
        """
        Perform Random Forest Classification on the input data

        Parameters
        ----------
        X : array-like (device or host) shape = (n_samples, n_features)
            Dense matrix (floats or doubles) of shape (n_samples, n_features).
            Acceptable formats: cuDF DataFrame, NumPy ndarray, Numba device
            ndarray, cuda array interface compliant array like CuPy
        y : array-like (device or host) shape = (n_samples, 1)
            Dense vector (int32) of shape (n_samples, 1).
            Acceptable formats: NumPy ndarray, Numba device
            ndarray, cuda array interface compliant array like CuPy
            These labels should be contiguous integers from 0 to n_classes.
        """
        cdef uintptr_t X_ptr, y_ptr
        cdef RandomForestMetaData[float, float] *rf_forest = \
            <RandomForestMetaData[float, float]*><size_t> self.rf_forest
        cdef RandomForestMetaData[double, double] *rf_forest64 = \
            <RandomForestMetaData[double, double]*><size_t> self.rf_forest64

        y_m, y_ptr, _, _, _ = input_to_dev_array(y)

        X_m, X_ptr, n_rows, self.n_cols, self.dtype = \
            input_to_dev_array(X, order='F')

        cdef cumlHandle* handle_ =\
            <cumlHandle*><size_t>self.handle.getHandle()

        max_feature_val = self._get_max_feat_val()
        if type(self.min_rows_per_node) == float:
            self.min_rows_per_node = math.ceil(self.min_rows_per_node*n_rows)

        rf_params = set_rf_class_obj(<int> self.max_depth,
                                     <int> self.max_leaves,
                                     <float> max_feature_val,
                                     <int> self.n_bins,
                                     <int> self.split_algo,
                                     <int> self.min_rows_per_node,
                                     <bool> self.bootstrap_features,
                                     <bool> self.bootstrap,
                                     <int> self.n_estimators,
                                     <int> self.rows_sample,
                                     <CRITERION> self.split_criterion,
                                     <bool> self.quantile_per_tree,
                                     <int> self.n_streams)

        if self.dtype == np.float32:
            fit(handle_[0],
                rf_forest,
                <float*> X_ptr,
                <int> n_rows,
                <int> self.n_cols,
                <float*> y_ptr,
                rf_params)

        else:
            rf_params64 = rf_params
            fit(handle_[0],
                rf_forest64,
                <double*> X_ptr,
                <int> n_rows,
                <int> self.n_cols,
                <double*> y_ptr,
                rf_params64)
        # make sure that the `fit` is complete before the following delete
        # call happens
        self.handle.sync()
        del(X_m)
        del(y_m)
        return self

    def predict(self, X):
        """
        Predicts the labels for X.
        Parameters
        ----------
        X : array-like (device or host) shape = (n_samples, n_features)
            Dense matrix (floats or doubles) of shape (n_samples, n_features).
            Acceptable formats: cuDF DataFrame, NumPy ndarray, Numba device
            ndarray, cuda array interface compliant array like CuPy
        Returns
        ----------
        y: NumPy
           Dense vector (int) of shape (n_samples, 1)
        """
        cdef uintptr_t X_ptr
        X_m, X_ptr, n_rows, n_cols, _ = \
            input_to_dev_array(X, order='C')
        if n_cols != self.n_cols:
            raise ValueError("The number of columns/features in the training"
                             " and test data should be the same ")

        preds = np.zeros(n_rows, dtype=self.dtype)
        cdef uintptr_t preds_ptr
        preds_m, preds_ptr, _, _, _ = \
            input_to_dev_array(preds)
        cdef cumlHandle* handle_ =\
            <cumlHandle*><size_t>self.handle.getHandle()

        cdef RandomForestMetaData[float, float] *rf_forest = \
            <RandomForestMetaData[float, float]*><size_t> self.rf_forest

        cdef RandomForestMetaData[double, double] *rf_forest64 = \
            <RandomForestMetaData[double, double]*><size_t> self.rf_forest64
        if self.dtype == np.float32:
            predict(handle_[0],
                    rf_forest,
                    <float*> X_ptr,
                    <int> n_rows,
                    <int> n_cols,
                    <float*> preds_ptr,
                    <bool> self.verbose)

        elif self.dtype == np.float64:
            predict(handle_[0],
                    rf_forest64,
                    <double*> X_ptr,
                    <int> n_rows,
                    <int> n_cols,
                    <double*> preds_ptr,
                    <bool> self.verbose)
        else:
            raise TypeError("supports only float32 and float64 input,"
                            " but input of type '%s' passed."
                            % (str(self.dtype)))

        self.handle.sync()
        # synchronous w/o a stream
        preds = preds_m.copy_to_host()
        del(X_m)
        del(preds_m)
        return preds

    def score(self, X, y):
        """
        Calculates the accuracy metric score of the model for X.
        Parameters
        ----------
        X : array-like (device or host) shape = (n_samples, n_features)
            Dense matrix (floats or doubles) of shape (n_samples, n_features).
            Acceptable formats: cuDF DataFrame, NumPy ndarray, Numba device
            ndarray, cuda array interface compliant array like CuPy
        y: NumPy
           Dense vector (int) of shape (n_samples, 1)
        Returns
        ----------
        mean_square_error : float or
        median_abs_error : float or
        mean_abs_error : float
        """
        cdef uintptr_t X_ptr, y_ptr
        X_m, X_ptr, n_rows, n_cols, _ = \
            input_to_dev_array(X, order='C')
        y_m, y_ptr, _, _, _ = input_to_dev_array(y)

        if n_cols != self.n_cols:
            raise ValueError("The number of columns/features in the training"
                             " and test data should be the same ")
        preds = np.zeros(n_rows,
                         dtype=self.dtype)
        cdef uintptr_t preds_ptr
        preds_m, preds_ptr, _, _, _ = \
            input_to_dev_array(preds)

        cdef cumlHandle* handle_ =\
            <cumlHandle*><size_t>self.handle.getHandle()

        cdef RandomForestMetaData[float, float] *rf_forest = \
            <RandomForestMetaData[float, float]*><size_t> self.rf_forest

        cdef RandomForestMetaData[double, double] *rf_forest64 = \
            <RandomForestMetaData[double, double]*><size_t> self.rf_forest64

        if self.dtype == np.float32:
            self.temp_stats = score(handle_[0],
                                    rf_forest,
                                    <float*> X_ptr,
                                    <float*> y_ptr,
                                    <int> n_rows,
                                    <int> n_cols,
                                    <float*> preds_ptr,
                                    <bool> self.verbose)

        elif self.dtype == np.float64:
            self.temp_stats = score(handle_[0],
                                    rf_forest64,
                                    <double*> X_ptr,
                                    <double*> y_ptr,
                                    <int> n_rows,
                                    <int> n_cols,
                                    <double*> preds_ptr,
                                    <bool> self.verbose)

        if self.accuracy_metric == 'median_ae':
            stats = self.temp_stats['median_abs_error']
        if self.accuracy_metric == 'mean_ae':
            stats = self.temp_stats['mean_abs_error']
        else:
            stats = self.temp_stats['mean_squared_error']

        self.handle.sync()
        del(X_m)
        del(y_m)
        del(preds_m)
        return stats

    def get_params(self, deep=True):
        """
        Returns the value of all parameters
        required to configure this estimator as a dictionary.
        Parameters
        -----------
        deep : boolean (default = True)
        """

        params = dict()
        for key in RandomForestRegressor.variables:
            var_value = getattr(self, key, None)
            params[key] = var_value
        return params

    def set_params(self, **params):
        """
        Sets the value of parameters required to
        configure this estimator, it functions similar to
        the sklearn set_params.
        Parameters
        -----------
        params : dict of new params
        """
        self.__init__()
        if not params:
            return self
        for key, value in params.items():
            if key not in RandomForestRegressor.variables:
                raise ValueError('Invalid parameter for estimator')
            else:
                setattr(self, key, value)

        return self

    def print_summary(self):
        """
        prints the summary of the forest used to train and test the model
        """
        cdef RandomForestMetaData[float, float] *rf_forest = \
            <RandomForestMetaData[float, float]*><size_t> self.rf_forest

        cdef RandomForestMetaData[double, double] *rf_forest64 = \
            <RandomForestMetaData[double, double]*><size_t> self.rf_forest64

        if self.dtype == np.float64:
            print_rf_summary(rf_forest64)
        else:
            print_rf_summary(rf_forest)

    def print_detailed(self):
        """
        prints the detailed information about the forest used to
        train and test the Random Forest model
        """
        cdef RandomForestMetaData[float, float] *rf_forest = \
            <RandomForestMetaData[float, float]*><size_t> self.rf_forest

        cdef RandomForestMetaData[double, double] *rf_forest64 = \
            <RandomForestMetaData[double, double]*><size_t> self.rf_forest64

        if self.dtype == np.float64:
            print_rf_detailed(rf_forest64)
        else:
            print_rf_detailed(rf_forest)<|MERGE_RESOLUTION|>--- conflicted
+++ resolved
@@ -243,13 +243,8 @@
                  'max_leaves', 'quantile_per_tree',
                  'accuracy_metric']
 
-<<<<<<< HEAD
-    def __init__(self, n_estimators=10, max_depth=-1, handle=None,
+    def __init__(self, n_estimators=10, max_depth=16, handle=None,
                  max_features='auto', n_bins=8, n_streams=8,
-=======
-    def __init__(self, n_estimators=10, max_depth=16, handle=None,
-                 max_features='auto', n_bins=8, n_streams=4,
->>>>>>> 028649f8
                  split_algo=1, split_criterion=2,
                  bootstrap=True, bootstrap_features=False,
                  verbose=False, min_rows_per_node=2,
@@ -280,8 +275,8 @@
                                 " more information")
         super(RandomForestRegressor, self).__init__(handle, verbose)
 
-        if max_depth < 0 and split_algo == 1:
-            raise ValueError("Must specify max_depth >0 with split_algo=1")
+        if max_depth < 0:
+            raise ValueError("Must specify max_depth >0 ")
 
         self.split_algo = split_algo
         criterion_dict = {'0': GINI, '1': ENTROPY, '2': MSE,
