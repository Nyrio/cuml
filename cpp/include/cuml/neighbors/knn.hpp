/*
 * Copyright (c) 2019-2020, NVIDIA CORPORATION.
 *
 * Licensed under the Apache License, Version 2.0 (the "License");
 * you may not use this file except in compliance with the License.
 * You may obtain a copy of the License at
 *
 *     http://www.apache.org/licenses/LICENSE-2.0
 *
 * Unless required by applicable law or agreed to in writing, software
 * distributed under the License is distributed on an "AS IS" BASIS,
 * WITHOUT WARRANTIES OR CONDITIONS OF ANY KIND, either express or implied.
 * See the License for the specific language governing permissions and
 * limitations under the License.
 */

#pragma once

#include <common/cumlHandle.hpp>

namespace ML {

/**
   * @brief Flat C++ API function to perform a brute force knn on
   * a series of input arrays and combine the results into a single
   * output array for indexes and distances.
   *
   * @param handle the cuml handle to use
   * @param input vector of pointers to the input arrays
   * @param sizes vector of sizes of input arrays
   * @param D the dimensionality of the arrays
   * @param search_items array of items to search of dimensionality D
   * @param n number of rows in search_items
   * @param res_I the resulting index array of size n * k
   * @param res_D the resulting distance array of size n * k
   * @param k the number of nearest neighbors to return
   * @param rowMajorIndex are the index arrays in row-major order?
   * @param rowMajorQuery are the query arrays in row-major order?
   */
void brute_force_knn(cumlHandle &handle, std::vector<float *> &input,
                     std::vector<int> &sizes, int D, float *search_items, int n,
                     int64_t *res_I, float *res_D, int k,
                     bool rowMajorIndex = false, bool rowMajorQuery = false);

/**
 * @brief Flat C++ API function to perform a knn classification using a
 * given a vector of label arrays. This supports multilabel classification
 * by classifying on multiple label arrays. Note that each label is
 * classified independently, as is done in scikit-learn.
 *
 * @param handle the cuml handle to use
 * @param out output array on device (size n_samples * size of y vector)
 * @param knn_indices index array on device resulting from knn query (size n_samples * k)
 * @param y vector of label arrays on device vector size is number of (size n_samples)
 * @param n_samples number of samples in knn_indices
 * @param k number of nearest neighbors in knn_indices
 */
void knn_classify(cumlHandle &handle, int *out, int64_t *knn_indices,
                  std::vector<int *> &y, size_t n_samples, int k);

/**
 * @brief Flat C++ API function to perform a knn regression using
 * a given a vector of label arrays. This supports multilabel
 * regression by clasifying on multiple label arrays. Note that
 * each label is classified independently, as is done in scikit-learn.
 *
 * @param handle the cuml handle to use
 * @param out output array on device (size n_samples)
 * @param knn_indices array on device of knn indices (size n_samples * k)
 * @param y array of labels on device (size n_samples)
 * @param n_samples number of samples in knn_indices and out
 * @param k number of nearest neighbors in knn_indices
 */
void knn_regress(cumlHandle &handle, float *out, int64_t *knn_indices,
                 std::vector<float *> &y, size_t n_samples, int k);

/**
 * @brief Flat C++ API function to compute knn class probabilities
 * using a vector of device arrays containing discrete class labels.
 * Note that the output is a vector, which is
 *
 * @param handle the cuml handle to use
 * @param out vector of output arrays on device. vector size = n_outputs.
 * Each array should have size(n_samples, n_classes)
 * @param knn_indices array on device of knn indices (size n_samples * k)
 * @param y array of labels on device (size n_samples)
 * @param n_samples number of samples in knn_indices and out
 * @param k number of nearest neighbors in knn_indices
 */
void knn_class_proba(cumlHandle &handle, std::vector<float *> &out,
                     int64_t *knn_indices, std::vector<int *> &y,
                     size_t n_samples, int k);

class kNN {
  float **ptrs;
  int *sizes;

  int total_n;
  int indices;
  int D;

  bool rowMajorIndex;

  cumlHandle *handle;

 public:
  /**
   * Build a kNN object for training and querying a k-nearest neighbors model.
<<<<<<< HEAD
   * @param[in] handle  cuml handle
   * @param[in] D       number of features in each vector
   * @param[in] verbose whether to print more log messages
=======
   * @param handle  cuml handle
   * @param D       number of features in each vector
   * @param verbose whether to print debug messages
>>>>>>> 063c2c6f
   */
  kNN(const cumlHandle &handle, int D, bool verbose = false);
  ~kNN();

  void reset();

  /**
     * Search the kNN for the k-nearest neighbors of a set of query vectors
     * @param search_items      set of vectors to query for neighbors
     * @param search_items_size number of items in search_items
     * @param res_I             pointer to device memory for returning k nearest indices
     * @param res_D             pointer to device memory for returning k nearest distances
     * @param k                 number of neighbors to query
     * @param rowMajor          is the query array in row major layout?
     */
  void search(float *search_items, int search_items_size, int64_t *res_I,
              float *res_D, int k, bool rowMajor = false);

  /**
     * Fit a kNN model by creating separate indices for multiple given
     * instances of kNNParams.
     * @param input    an array of pointers to data on (possibly different) devices
     * @param sizes    number of items in input array.
     * @param rowMajor is the index array in rowMajor layout?
     */
  void fit(std::vector<float *> &input, std::vector<int> &sizes,
           bool rowMajor = false);
};
};  // namespace ML<|MERGE_RESOLUTION|>--- conflicted
+++ resolved
@@ -106,15 +106,9 @@
  public:
   /**
    * Build a kNN object for training and querying a k-nearest neighbors model.
-<<<<<<< HEAD
    * @param[in] handle  cuml handle
    * @param[in] D       number of features in each vector
    * @param[in] verbose whether to print more log messages
-=======
-   * @param handle  cuml handle
-   * @param D       number of features in each vector
-   * @param verbose whether to print debug messages
->>>>>>> 063c2c6f
    */
   kNN(const cumlHandle &handle, int D, bool verbose = false);
   ~kNN();
