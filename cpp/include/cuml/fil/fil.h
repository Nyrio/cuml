/*
 * Copyright (c) 2019, NVIDIA CORPORATION.
 *
 * Licensed under the Apache License, Version 2.0 (the "License");
 * you may not use this file except in compliance with the License.
 * You may obtain a copy of the License at
 *
 *     http://www.apache.org/licenses/LICENSE-2.0
 *
 * Unless required by applicable law or agreed to in writing, software
 * distributed under the License is distributed on an "AS IS" BASIS,
 * WITHOUT WARRANTIES OR CONDITIONS OF ANY KIND, either express or implied.
 * See the License for the specific language governing permissions and
 * limitations under the License.
 */

/** @file fil.h Interface to the forest inference library. */

#pragma once

#include <cuml/cuml.hpp>
#include <cuml/ensemble/treelite_defs.hpp>

namespace ML {
namespace fil {

/** @note FIL only supports inference with single precision.
 *  TODO(canonizer): parameterize the functions and structures by the data type
 *  and the threshold/weight type.
 */

/** Inference algorithm to use. */
enum algo_t {
  /** choose the algorithm automatically; currently chooses NAIVE for sparse forests 
      and BATCH_TREE_REORG for dense ones */
  ALGO_AUTO,
  /** naive algorithm: 1 thread block predicts 1 row; the row is cached in
      shared memory, and the trees are distributed cyclically between threads */
  NAIVE,
  /** tree reorg algorithm: same as naive, but the tree nodes are rearranged
      into a more coalescing-friendly layout: for every node position,
      nodes of all trees at that position are stored next to each other */
  TREE_REORG,
  /** batch tree reorg algorithm: same as tree reorg, but predictions multiple rows (up to 4)
      in a single thread block */
  BATCH_TREE_REORG
};

/**
 * output_t are flags that define the output produced by the FIL predictor; a
 * valid output_t values consists of the following, combined using '|' (bitwise
 * or), which define stages, which operation in the next stage applied to the
 * output of the previous stage:
 * - one of RAW or AVG, indicating how to combine individual tree outputs into the forest output
 * - optional SIGMOID for applying the sigmoid transform
 * - optional CLASS, to output the class label
 */
enum output_t {
  /** raw output: the sum of the tree outputs; use for GBM models for
      regression, or for binary classification for the value before the
      transformation; note that this value is 0, and may be omitted
      when combined with other flags */
  RAW = 0x0,
  /** average output: divide the sum of the tree outputs by the number of trees
      before further transformations; use for random forests for regression
      and binary classification for the probability */
  AVG = 0x1,
  /** sigmoid transformation: apply 1/(1+exp(-x)) to the sum or average of tree
      outputs; use for GBM binary classification models for probability */
  SIGMOID = 0x10,
  /** output class label: either apply threshold to the output of the previous stage (for binary classification),
      or select the class with the most votes to get the class label (for multi-class classification).  */
  CLASS = 0x100,
};

/** storage_type_t defines whether to import the forests as dense or sparse */
enum storage_type_t {
  /** decide automatically; currently always builds dense forests */
  AUTO,
  /** import the forest as dense */
  DENSE,
  /** import the forest as sparse (currently always with 16-byte nodes) */
  SPARSE,
  /** (experimental) import the forest as sparse with 8-byte nodes; can fail if
      8-byte nodes are not enough to store the forest, e.g. there are too many
      nodes in a tree or too many features; note that the number of bits used to
      store the child or feature index can change in the future; this can affect
      whether a particular forest can be imported as SPARSE8 */
  SPARSE8,
};

/** val_t is the payload within a FIL leaf */
union val_t {
  /** threshold value for branch node or output value (e.g. class
      probability or regression summand) for leaf node */
  float f;
  /** class label */
  int idx;
};

/** dense_node_t is a node in a densely-stored forest */
struct dense_node_t {
  val_t val;
  int bits;
};

/** sparse_node16_extra_data is what's missing from a dense node to store
    a sparse node, that is, extra indexing information due to compressing
    a sparse tree. */
struct sparse_node16_extra_data {
  int left_idx;
  int dummy;  // make alignment explicit and reserve for future use
};

/** sparse_node16_t is a 16-byte node in a sparsely-stored forest */
struct sparse_node16_t : dense_node_t, sparse_node16_extra_data {
  sparse_node16_t() = default;
  sparse_node16_t(dense_node_t dn, sparse_node16_extra_data ed)
    : dense_node_t(dn), sparse_node16_extra_data(ed) {}
};

/** sparse_node8_t is a node of reduced size (8 bytes)
    in a sparsely-stored forest */
struct sparse_node8_t : dense_node_t {
  sparse_node8_t() = default;
  sparse_node8_t(dense_node_t dn) : dense_node_t(dn) {}
};

/** leaf_value_t describes what the leaves in a FIL forest store (predict) */
enum leaf_value_t {
  /** storing a class probability or regression summand */
  FLOAT_SCALAR = 0,
  /** storing a class label */
  INT_CLASS_LABEL = 1
  // to be extended
};

template <leaf_value_t leaf_payload_type>
struct leaf_output_t {};
template <>
struct leaf_output_t<leaf_value_t::FLOAT_SCALAR> {
  typedef float T;
};
template <>
struct leaf_output_t<leaf_value_t::INT_CLASS_LABEL> {
  typedef int T;
};

/** node_init initializes node from paramters */
void node_init(dense_node_t* n, val_t output, float thresh, int fid,
               bool def_left, bool is_leaf);
void node_init(sparse_node16_t* node, val_t output, float thresh, int fid,
               bool def_left, bool is_leaf, int left_index);
void node_init(sparse_node8_t* node, val_t output, float thresh, int fid,
               bool def_left, bool is_leaf, int left_index);

/** node_decode extracts individual members from node */
void node_decode(const dense_node_t* node, val_t* output, float* thresh,
                 int* fid, bool* def_left, bool* is_leaf);
void node_decode(const sparse_node16_t* node, val_t* output, float* thresh,
                 int* fid, bool* def_left, bool* is_leaf, int* left_index);
void node_decode(const sparse_node8_t* node, val_t* output, float* thresh,
                 int* fid, bool* def_left, bool* is_leaf, int* left_index);

struct forest;

/** forest_t is the predictor handle */
typedef forest* forest_t;

/** forest_params_t are the trees to initialize the predictor */
struct forest_params_t {
  // total number of nodes; ignored for dense forests
  int num_nodes;
  // maximum depth; ignored for sparse forests
  int depth;
  // ntrees is the number of trees
  int num_trees;
  // num_cols is the number of columns in the data
  int num_cols;
  // leaf_payload_type determines what the leaves store (predict)
  leaf_value_t leaf_payload_type;
  // algo is the inference algorithm;
  // sparse forests do not distinguish between NAIVE and TREE_REORG
  algo_t algo;
  // output is the desired output type
  output_t output;
  // threshold is used to for classification if leaf_payload_type == FLOAT_SCALAR && (output & OUTPUT_CLASS) != 0 && !predict_proba,
  // and is ignored otherwise
  float threshold;
  // global_bias is added to the sum of tree predictions
  // (after averaging, if it is used, but before any further transformations)
  float global_bias;
  // only used for INT_CLASS_LABEL inference. since we're storing the
  // labels in leaves instead of the whole vector, this keeps track
  // of the number of classes
  int num_classes;
};

/** treelite_params_t are parameters for importing treelite models */
struct treelite_params_t {
  // algo is the inference algorithm
  algo_t algo;
  // output_class indicates whether thresholding will be applied
  // to the model output
  bool output_class;
  // threshold may be used for thresholding if output_class == true,
  // and is ignored otherwise. threshold is ignored if leaves store
  // vectorized class labels. in that case, a class with most votes
  // is returned regardless of the absolute vote count
  float threshold;
  // storage_type indicates whether the forest should be imported as dense or sparse
  storage_type_t storage_type;
};

/** init_dense uses params and nodes to initialize the dense forest stored in pf
 *  @param h cuML handle used by this function
 *  @param pf pointer to where to store the newly created forest
 *  @param nodes nodes for the forest, of length
      (2**(params->depth + 1) - 1) * params->ntrees
 *  @param params pointer to parameters used to initialize the forest
 */
void init_dense(const raft::handle_t& h, forest_t* pf, const dense_node_t* nodes,
                const forest_params_t* params);

/** init_sparse uses params, trees and nodes to initialize the sparse forest
 *  with 16-byte nodes stored in pf
 *  @param h cuML handle used by this function
 *  @param pf pointer to where to store the newly created forest
 *  @param trees indices of tree roots in the nodes arrray, of length params->ntrees
 *  @param nodes nodes for the forest, of length params->num_nodes
 *  @param params pointer to parameters used to initialize the forest
 */
void init_sparse(const cumlHandle& h, forest_t* pf, const int* trees,
                 const sparse_node16_t* nodes, const forest_params_t* params);

/** init_sparse uses params, trees and nodes to initialize the sparse forest
 *  with 8-byte nodes stored in pf
 *  @param h cuML handle used by this function
 *  @param pf pointer to where to store the newly created forest
 *  @param trees indices of tree roots in the nodes arrray, of length params->ntrees
 *  @param nodes nodes for the forest, of length params->num_nodes
 *  @param params pointer to parameters used to initialize the forest
 */
<<<<<<< HEAD
void init_sparse(const raft::handle_t& h, forest_t* pf, const int* trees,
                 const sparse_node_t* nodes, const forest_params_t* params);
=======
void init_sparse(const cumlHandle& h, forest_t* pf, const int* trees,
                 const sparse_node8_t* nodes, const forest_params_t* params);
>>>>>>> b83688ca

/** from_treelite uses a treelite model to initialize the forest
 * @param handle cuML handle used by this function
 * @param pforest pointer to where to store the newly created forest
 * @param model treelite model used to initialize the forest
 * @param tl_params additional parameters for the forest
 */
void from_treelite(const raft::handle_t& handle, forest_t* pforest,
                   ModelHandle model, const treelite_params_t* tl_params);

/** free deletes forest and all resources held by it; after this, forest is no longer usable
 *  @param h cuML handle used by this function
 *  @param f the forest to free; not usable after the call to this function
 */
void free(const raft::handle_t& h, forest_t f);

/** predict predicts on data (with n rows) using forest and writes results into preds;
 *  the number of columns is stored in forest, and both preds and data point to GPU memory
 *  @param h cuML handle used by this function
 *  @param f forest used for predictions
 *  @param preds array in GPU memory to store predictions into
        size == predict_proba ? (2*num_rows) : num_rows
 *  @param data array of size n * cols (cols is the number of columns
 *      for the forest f) from which to predict
 *  @param num_rows number of data rows
 *  @param predict_proba for classifier models, this forces to output both class probabilities
 *      instead of binary class prediction. format matches scikit-learn API
 */
void predict(const raft::handle_t& h, forest_t f, float* preds, const float* data,
             size_t num_rows, bool predict_proba = false);

}  // namespace fil
}  // namespace ML<|MERGE_RESOLUTION|>--- conflicted
+++ resolved
@@ -230,7 +230,7 @@
  *  @param nodes nodes for the forest, of length params->num_nodes
  *  @param params pointer to parameters used to initialize the forest
  */
-void init_sparse(const cumlHandle& h, forest_t* pf, const int* trees,
+void init_sparse(const raft::handle_t& h, forest_t* pf, const int* trees,
                  const sparse_node16_t* nodes, const forest_params_t* params);
 
 /** init_sparse uses params, trees and nodes to initialize the sparse forest
@@ -241,13 +241,8 @@
  *  @param nodes nodes for the forest, of length params->num_nodes
  *  @param params pointer to parameters used to initialize the forest
  */
-<<<<<<< HEAD
 void init_sparse(const raft::handle_t& h, forest_t* pf, const int* trees,
-                 const sparse_node_t* nodes, const forest_params_t* params);
-=======
-void init_sparse(const cumlHandle& h, forest_t* pf, const int* trees,
                  const sparse_node8_t* nodes, const forest_params_t* params);
->>>>>>> b83688ca
 
 /** from_treelite uses a treelite model to initialize the forest
  * @param handle cuML handle used by this function
