#=============================================================================
# Copyright (c) 2020, NVIDIA CORPORATION.
#
# Licensed under the Apache License, Version 2.0 (the "License");
# you may not use this file except in compliance with the License.
# You may obtain a copy of the License at
#
#     http://www.apache.org/licenses/LICENSE-2.0
#
# Unless required by applicable law or agreed to in writing, software
# distributed under the License is distributed on an "AS IS" BASIS,
# WITHOUT WARRANTIES OR CONDITIONS OF ANY KIND, either express or implied.
# See the License for the specific language governing permissions and
# limitations under the License.
#=============================================================================

include(ExternalProject)

##############################################################################
# - raft - (header only) -----------------------------------------------------

# Only cloned if RAFT_PATH env variable is not defined

if(DEFINED ENV{RAFT_PATH})
  message(STATUS "RAFT_PATH environment variable detected.")
  message(STATUS "RAFT_DIR set to $ENV{RAFT_PATH}")
  set(RAFT_DIR ENV{RAFT_PATH})

  ExternalProject_Add(raft
    DOWNLOAD_COMMAND  ""
    SOURCE_DIR        ${RAFT_DIR}
    CONFIGURE_COMMAND ""
    BUILD_COMMAND     ""
    INSTALL_COMMAND   "")

else(DEFINED ENV{RAFT_PATH})
  message(STATUS "RAFT_PATH environment variable NOT detected, cloning RAFT")
  set(RAFT_DIR ${CMAKE_CURRENT_BINARY_DIR}/raft CACHE STRING "Path to RAFT repo")

  ExternalProject_Add(raft
    GIT_REPOSITORY    https://github.com/rapidsai/raft.git
    GIT_TAG           b58f97f2b5382a633e43daec31b26adf52e19a3b
    PREFIX            ${RAFT_DIR}
    CONFIGURE_COMMAND ""
    BUILD_COMMAND     ""
    INSTALL_COMMAND   "")

  # Redefining RAFT_DIR so it coincides with the one inferred by env variable.
  set(RAFT_DIR ${RAFT_DIR}/src/raft/ CACHE STRING "Path to RAFT repo")
endif(DEFINED ENV{RAFT_PATH})


##############################################################################
# - cub - (header only) ------------------------------------------------------

if(NOT CUB_IS_PART_OF_CTK)
  set(CUB_DIR ${CMAKE_CURRENT_BINARY_DIR}/cub CACHE STRING "Path to cub repo")
  ExternalProject_Add(cub
    GIT_REPOSITORY    https://github.com/NVlabs/cub.git
    GIT_TAG           v1.8.0
    PREFIX            ${CUB_DIR}
    CONFIGURE_COMMAND ""
    BUILD_COMMAND     ""
    INSTALL_COMMAND   "")
endif(NOT CUB_IS_PART_OF_CTK)

##############################################################################
# - cutlass - (header only) --------------------------------------------------

set(CUTLASS_DIR ${CMAKE_CURRENT_BINARY_DIR}/cutlass CACHE STRING
  "Path to the cutlass repo")
ExternalProject_Add(cutlass
  GIT_REPOSITORY    https://github.com/NVIDIA/cutlass.git
  GIT_TAG           v1.0.1
  PREFIX            ${CUTLASS_DIR}
  CONFIGURE_COMMAND ""
  BUILD_COMMAND     ""
  INSTALL_COMMAND   "")

##############################################################################
# - spdlog -------------------------------------------------------------------

set(SPDLOG_DIR ${CMAKE_CURRENT_BINARY_DIR}/spdlog CACHE STRING
  "Path to spdlog install directory")
ExternalProject_Add(spdlog
  GIT_REPOSITORY    https://github.com/gabime/spdlog.git
  GIT_TAG           v1.x
  PREFIX            ${SPDLOG_DIR}
  CONFIGURE_COMMAND ""
  BUILD_COMMAND     ""
  INSTALL_COMMAND   "")

##############################################################################
# - faiss --------------------------------------------------------------------

set(FAISS_DIR ${CMAKE_CURRENT_BINARY_DIR}/faiss CACHE STRING
  "Path to FAISS source directory")
ExternalProject_Add(faiss
  GIT_REPOSITORY    https://github.com/facebookresearch/faiss.git
  GIT_TAG           v1.6.2
  CONFIGURE_COMMAND LIBS=-pthread
                    CPPFLAGS=-w
                    LDFLAGS=-L${CMAKE_INSTALL_PREFIX}/lib
                            ${CMAKE_CURRENT_BINARY_DIR}/faiss/src/faiss/configure
                            --prefix=${CMAKE_CURRENT_BINARY_DIR}/faiss
                            --with-blas=${BLAS_LIBRARIES}
                            --with-cuda=${CUDA_TOOLKIT_ROOT_DIR}
                            --with-cuda-arch=${FAISS_GPU_ARCHS}
                            -v
  PREFIX            ${FAISS_DIR}
  BUILD_COMMAND     make -j${PARALLEL_LEVEL} VERBOSE=1
  BUILD_BYPRODUCTS  ${FAISS_DIR}/lib/libfaiss.a
  INSTALL_COMMAND   make -s install > /dev/null
  UPDATE_COMMAND    ""
<<<<<<< HEAD
  BUILD_IN_SOURCE   1
  PATCH_COMMAND     patch -p1 -N < ${CMAKE_CURRENT_SOURCE_DIR}/cmake/faiss_cuda11.patch || true)
=======
  BUILD_IN_SOURCE   1)

>>>>>>> 51c90b26
ExternalProject_Get_Property(faiss install_dir)

add_library(faisslib STATIC IMPORTED)

set_property(TARGET faisslib PROPERTY
  IMPORTED_LOCATION ${FAISS_DIR}/lib/libfaiss.a)

##############################################################################
# - treelite build -----------------------------------------------------------

set(TREELITE_DIR ${CMAKE_CURRENT_BINARY_DIR}/treelite CACHE STRING
  "Path to treelite install directory")
ExternalProject_Add(treelite
    GIT_REPOSITORY    https://github.com/dmlc/treelite.git
    GIT_TAG           6fd01e4f1890950bbcf9b124da24e886751bffe6
    PREFIX            ${TREELITE_DIR}
    CMAKE_ARGS        -DBUILD_SHARED_LIBS=OFF
                      -DCMAKE_INSTALL_PREFIX=<INSTALL_DIR>
                      -DENABLE_PROTOBUF=ON
                      -DCMAKE_PREFIX_PATH=${CMAKE_PREFIX_PATH}
    BUILD_BYPRODUCTS  ${TREELITE_DIR}/lib/libtreelite.a
                      ${TREELITE_DIR}/lib/libdmlc.a
                      ${TREELITE_DIR}/lib/libtreelite_runtime.so
    UPDATE_COMMAND    ""
    PATCH_COMMAND     patch -p1 -N < ${CMAKE_CURRENT_SOURCE_DIR}/cmake/treelite_protobuf.patch || true)

add_library(dmlclib STATIC IMPORTED)
add_library(treelitelib STATIC IMPORTED)
add_library(treelite_runtimelib SHARED IMPORTED)

set_property(TARGET dmlclib PROPERTY
  IMPORTED_LOCATION ${TREELITE_DIR}/lib/libdmlc.a)
set_property(TARGET treelitelib PROPERTY
  IMPORTED_LOCATION ${TREELITE_DIR}/lib/libtreelite.a)
set_property(TARGET treelite_runtimelib PROPERTY
  IMPORTED_LOCATION ${TREELITE_DIR}/lib/libtreelite_runtime.so)

add_dependencies(dmlclib treelite)
add_dependencies(treelitelib treelite)
add_dependencies(treelite_runtimelib treelite)

##############################################################################
# - googletest ---------------------------------------------------------------

set(GTEST_DIR ${CMAKE_CURRENT_BINARY_DIR}/googletest CACHE STRING
  "Path to googletest repo")
set(GTEST_BINARY_DIR ${PROJECT_BINARY_DIR}/googletest)
set(GTEST_INSTALL_DIR ${GTEST_BINARY_DIR}/install)
set(GTEST_LIB ${GTEST_INSTALL_DIR}/lib/libgtest_main.a)
include(ExternalProject)
ExternalProject_Add(googletest
  GIT_REPOSITORY    https://github.com/google/googletest.git
  GIT_TAG           6ce9b98f541b8bcd84c5c5b3483f29a933c4aefb
  PREFIX            ${GTEST_DIR}
  CMAKE_ARGS        -DCMAKE_INSTALL_PREFIX=<INSTALL_DIR>
                    -DBUILD_SHARED_LIBS=OFF
                    -DCMAKE_INSTALL_LIBDIR=lib
  BUILD_BYPRODUCTS  ${GTEST_DIR}/lib/libgtest.a
                    ${GTEST_DIR}/lib/libgtest_main.a
  UPDATE_COMMAND    "")

add_library(gtestlib STATIC IMPORTED)
add_library(gtest_mainlib STATIC IMPORTED)

set_property(TARGET gtestlib PROPERTY
  IMPORTED_LOCATION ${GTEST_DIR}/lib/libgtest.a)
set_property(TARGET gtest_mainlib PROPERTY
  IMPORTED_LOCATION ${GTEST_DIR}/lib/libgtest_main.a)

add_dependencies(gtestlib googletest)
add_dependencies(gtest_mainlib googletest)

##############################################################################
# - googlebench ---------------------------------------------------------------

set(GBENCH_DIR ${CMAKE_CURRENT_BINARY_DIR}/benchmark CACHE STRING
  "Path to google benchmark repo")
set(GBENCH_BINARY_DIR ${PROJECT_BINARY_DIR}/benchmark)
set(GBENCH_INSTALL_DIR ${GBENCH_BINARY_DIR}/install)
set(GBENCH_LIB ${GBENCH_INSTALL_DIR}/lib/libbenchmark.a)
include(ExternalProject)
ExternalProject_Add(benchmark
  GIT_REPOSITORY    https://github.com/google/benchmark.git
  GIT_TAG           bf4f2ea0bd1180b34718ac26eb79b170a4f6290e
  PREFIX            ${GBENCH_DIR}
  CMAKE_ARGS        -DBENCHMARK_ENABLE_GTEST_TESTS=OFF
                    -DBENCHMARK_ENABLE_TESTING=OFF
                    -DCMAKE_INSTALL_PREFIX=<INSTALL_DIR>
                    -DCMAKE_BUILD_TYPE=Release
                    -DCMAKE_INSTALL_LIBDIR=lib
  BUILD_BYPRODUCTS  ${GBENCH_DIR}/lib/libbenchmark.a
  UPDATE_COMMAND    "")
add_library(benchmarklib STATIC IMPORTED)
add_dependencies(benchmarklib benchmark)
set_property(TARGET benchmarklib PROPERTY
  IMPORTED_LOCATION ${GBENCH_DIR}/lib/libbenchmark.a)

# dependencies will be added in sequence, so if a new project `project_b` is added
# after `project_a`, please add the dependency add_dependencies(project_b project_a)
# This allows the cloning to happen sequentially, enhancing the printing at
# compile time, helping significantly to troubleshoot build issues.

# TODO: Change to using build.sh and make targets instead of this

if(CUB_IS_PART_OF_CTK)
  add_dependencies(cutlass raft)
else()
  add_dependencies(cub raft)
  add_dependencies(cutlass cub)
endif(CUB_IS_PART_OF_CTK)
add_dependencies(spdlog cutlass)
add_dependencies(faiss spdlog)
add_dependencies(faisslib faiss)
add_dependencies(treelite faiss)
add_dependencies(googletest treelite)
add_dependencies(benchmark googletest)<|MERGE_RESOLUTION|>--- conflicted
+++ resolved
@@ -112,13 +112,9 @@
   BUILD_BYPRODUCTS  ${FAISS_DIR}/lib/libfaiss.a
   INSTALL_COMMAND   make -s install > /dev/null
   UPDATE_COMMAND    ""
-<<<<<<< HEAD
   BUILD_IN_SOURCE   1
   PATCH_COMMAND     patch -p1 -N < ${CMAKE_CURRENT_SOURCE_DIR}/cmake/faiss_cuda11.patch || true)
-=======
-  BUILD_IN_SOURCE   1)
-
->>>>>>> 51c90b26
+
 ExternalProject_Get_Property(faiss install_dir)
 
 add_library(faisslib STATIC IMPORTED)
