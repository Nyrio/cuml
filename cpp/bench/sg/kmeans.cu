--- conflicted
+++ resolved
@@ -42,22 +42,11 @@
     if (!this->params.rowMajor) {
       state.SkipWithError("KMeans only supports row-major inputs");
     }
-<<<<<<< HEAD
-    auto& handle = *this->handle;
-    auto stream = handle.getStream();
-    for (auto _ : state) {
-      CudaEventTimer timer(handle, state, true, stream);
-      ML::kmeans::fit_predict(handle, kParams, this->data.X, this->params.nrows,
-                              this->params.ncols, nullptr, centroids,
-                              this->data.y, inertia, nIter);
-    }
-=======
     this->loopOnState(state, [this]() {
       ML::kmeans::fit_predict(*this->handle, kParams, this->data.X,
-                              this->params.nrows, this->params.ncols, centroids,
+                              this->params.nrows, this->params.ncols, nullptr, centroids,
                               this->data.y, inertia, nIter);
     });
->>>>>>> 555722dd
   }
 
   void allocateTempBuffers(const ::benchmark::State& state) override {
