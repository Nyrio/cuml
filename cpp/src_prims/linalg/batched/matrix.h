--- conflicted
+++ resolved
@@ -1682,11 +1682,7 @@
   int n2 = n * n;
   auto counting = thrust::make_counting_iterator(0);
 
-<<<<<<< HEAD
-  if (n <= 4 || (n <= 8 && batch_size <= 32)) {
-=======
   if (n <= 4 || (n <= 6 && batch_size <= 96)) {
->>>>>>> 947ea9cc
     //
     // Use direct solution with Kronecker product
     //
