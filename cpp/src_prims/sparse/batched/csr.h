--- conflicted
+++ resolved
@@ -415,8 +415,6 @@
   }
 }
 
-<<<<<<< HEAD
-=======
 /**
  * Kernel to compute a batched SpMM: alpha*A*B + beta*C
  * (where A is a sparse matrix, B and C dense matrices)
@@ -484,7 +482,6 @@
   }
 }
 
->>>>>>> 02c94909
 /**
  * Compute a batched SpMM: alpha*A*B + beta*C
  * (where A is a sparse matrix, B and C dense matrices)
