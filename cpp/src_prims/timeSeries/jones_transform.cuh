--- conflicted
+++ resolved
@@ -238,32 +238,23 @@
       jones_transform_kernel<DataT, 4, IdxT, BLOCK_DIM_X, BLOCK_DIM_Y>
         <<<numBlocks, numThreadsPerBlock, 0, stream>>>(newParams, params, batchSize, isAr, isInv);
       break;
-<<<<<<< HEAD
     case 5:
       jones_transform_kernel<DataT, 5, IdxT, BLOCK_DIM_X, BLOCK_DIM_Y>
-        <<<numBlocks, numThreadsPerBlock, 0, stream>>>(newParams, params,
-                                                       batchSize, isAr, isInv);
+        <<<numBlocks, numThreadsPerBlock, 0, stream>>>(newParams, params, batchSize, isAr, isInv);
       break;
     case 6:
       jones_transform_kernel<DataT, 6, IdxT, BLOCK_DIM_X, BLOCK_DIM_Y>
-        <<<numBlocks, numThreadsPerBlock, 0, stream>>>(newParams, params,
-                                                       batchSize, isAr, isInv);
+        <<<numBlocks, numThreadsPerBlock, 0, stream>>>(newParams, params, batchSize, isAr, isInv);
       break;
     case 7:
       jones_transform_kernel<DataT, 7, IdxT, BLOCK_DIM_X, BLOCK_DIM_Y>
-        <<<numBlocks, numThreadsPerBlock, 0, stream>>>(newParams, params,
-                                                       batchSize, isAr, isInv);
+        <<<numBlocks, numThreadsPerBlock, 0, stream>>>(newParams, params, batchSize, isAr, isInv);
       break;
     case 8:
       jones_transform_kernel<DataT, 8, IdxT, BLOCK_DIM_X, BLOCK_DIM_Y>
-        <<<numBlocks, numThreadsPerBlock, 0, stream>>>(newParams, params,
-                                                       batchSize, isAr, isInv);
-      break;
-    default:
-      ASSERT(false, "Unsupported parameter '%d'!", parameter);
-=======
+        <<<numBlocks, numThreadsPerBlock, 0, stream>>>(newParams, params, batchSize, isAr, isInv);
+      break;
     default: ASSERT(false, "Unsupported parameter '%d'!", parameter);
->>>>>>> bcc4cad9
   }
 
   CUDA_CHECK(cudaPeekAtLastError());
