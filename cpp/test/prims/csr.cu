/*
 * Copyright (c) 2019-2020, NVIDIA CORPORATION.
 *
 * Licensed under the Apache License, Version 2.0 (the "License");
 * you may not use this file except in compliance with the License.
 * You may obtain a copy of the License at
 *
 *     http://www.apache.org/licenses/LICENSE-2.0
 *
 * Unless required by applicable law or agreed to in writing, software
 * distributed under the License is distributed on an "AS IS" BASIS,
 * WITHOUT WARRANTIES OR CONDITIONS OF ANY KIND, either express or implied.
 * See the License for the specific language governing permissions and
 * limitations under the License.
 */

#include <gtest/gtest.h>
#include <sparse/csr.cuh>

#include <raft/cudart_utils.h>
#include <raft/random/rng.cuh>
#include "test_utils.h"

#include <iostream>
#include <limits>
#include <vector>

constexpr int MAX32 = std::numeric_limits<int>::max();
constexpr int64_t MAX64 = std::numeric_limits<int64_t>::max();

namespace raft {
namespace sparse {

template <typename Index_>
struct CSRMatrix {
  std::vector<Index_> row_ind;
  std::vector<Index_> row_ind_ptr;
};

<<<<<<< HEAD
template <typename Type_f, typename Index_>
struct CSRMatrixVal {
  std::vector<Index_> row_ind;
  std::vector<Index_> row_ind_ptr;
  std::vector<Type_f> values;
};

/**************************** CSR to COO indices ****************************/

template <typename Index_>
struct CSRtoCOOInputs {
  std::vector<Index_> ex_scan;
  std::vector<Index_> verify;
};

template <typename Index_>
class CSRtoCOOTest : public ::testing::TestWithParam<CSRtoCOOInputs<Index_>> {
 protected:
  void SetUp() override {
    params = ::testing::TestWithParam<CSRtoCOOInputs<Index_>>::GetParam();

    cudaStreamCreate(&stream);
    raft::allocate(ex_scan, params.ex_scan.size());
    raft::allocate(verify, params.verify.size());
    raft::allocate(result, params.verify.size(), true);
  }

  void Run() {
    Index_ n_rows = params.ex_scan.size();
    Index_ nnz = params.verify.size();

    raft::update_device(ex_scan, params.ex_scan.data(), n_rows, stream);
    raft::update_device(verify, params.verify.data(), nnz, stream);

    csr_to_coo<Index_, 32>(ex_scan, n_rows, result, nnz, stream);

    ASSERT_TRUE(raft::devArrMatch<Index_>(verify, result, nnz,
                                          raft::Compare<float>(), stream));
  }

  void TearDown() override {
    CUDA_CHECK(cudaFree(ex_scan));
    CUDA_CHECK(cudaFree(verify));
    CUDA_CHECK(cudaFree(result));
    CUDA_CHECK(cudaStreamDestroy(stream));
  }

 protected:
  CSRtoCOOInputs<Index_> params;
  cudaStream_t stream;
  Index_ *ex_scan, *verify, *result;
};

using CSRtoCOOTestI = CSRtoCOOTest<int>;
TEST_P(CSRtoCOOTestI, Result) { Run(); }

using CSRtoCOOTestL = CSRtoCOOTest<int64_t>;
TEST_P(CSRtoCOOTestL, Result) { Run(); }

const std::vector<CSRtoCOOInputs<int>> csrtocoo_inputs_32 = {
  {{0, 0, 2, 2}, {1, 1, 3}},
  {{0, 4, 8, 9}, {0, 0, 0, 0, 1, 1, 1, 1, 2, 3}},
};
const std::vector<CSRtoCOOInputs<int64_t>> csrtocoo_inputs_64 = {
  {{0, 0, 2, 2}, {1, 1, 3}},
  {{0, 4, 8, 9}, {0, 0, 0, 0, 1, 1, 1, 1, 2, 3}},
};

/*********************** CSR row normalize (max, L1) ***********************/

enum NormalizeMethod { MAX, L1 };

template <typename Type_f, typename Index_>
struct CSRRowNormalizeInputs {
  NormalizeMethod method;
  std::vector<Index_> ex_scan;
  std::vector<Type_f> in_vals;
  std::vector<Type_f> verify;
};

template <typename Type_f, typename Index_>
class CSRRowNormalizeTest
  : public ::testing::TestWithParam<CSRRowNormalizeInputs<Type_f, Index_>> {
 protected:
  void SetUp() override {
    params = ::testing::TestWithParam<
      CSRRowNormalizeInputs<Type_f, Index_>>::GetParam();
    cudaStreamCreate(&stream);

    raft::allocate(in_vals, params.in_vals.size());
    raft::allocate(verify, params.verify.size());
    raft::allocate(ex_scan, params.ex_scan.size());
    raft::allocate(result, params.verify.size(), true);
  }

  void Run() {
    Index_ n_rows = params.ex_scan.size();
    Index_ nnz = params.in_vals.size();

    raft::update_device(ex_scan, params.ex_scan.data(), n_rows, stream);
    raft::update_device(in_vals, params.in_vals.data(), nnz, stream);
    raft::update_device(verify, params.verify.data(), nnz, stream);

    switch (params.method) {
      case MAX:
        csr_row_normalize_max<32, Type_f>(ex_scan, in_vals, nnz, n_rows, result,
                                          stream);
        break;
      case L1:
        csr_row_normalize_l1<32, Type_f>(ex_scan, in_vals, nnz, n_rows, result,
                                         stream);
        break;
    }

    ASSERT_TRUE(
      raft::devArrMatch<Type_f>(verify, result, nnz, raft::Compare<Type_f>()));
  }

  void TearDown() override {
    CUDA_CHECK(cudaFree(ex_scan));
    CUDA_CHECK(cudaFree(in_vals));
    CUDA_CHECK(cudaFree(verify));
    CUDA_CHECK(cudaFree(result));
    cudaStreamDestroy(stream);
  }

 protected:
  CSRRowNormalizeInputs<Type_f, Index_> params;
  cudaStream_t stream;
  Index_ *ex_scan;
  Type_f *in_vals, *result, *verify;
};

using CSRRowNormalizeTestF = CSRRowNormalizeTest<float, int>;
TEST_P(CSRRowNormalizeTestF, Result) { Run(); }

using CSRRowNormalizeTestD = CSRRowNormalizeTest<double, int>;
TEST_P(CSRRowNormalizeTestD, Result) { Run(); }

const std::vector<CSRRowNormalizeInputs<float, int>> csrnormalize_inputs_f = {
  {MAX,
   {0, 4, 8, 9},
   {5.0, 1.0, 0.0, 0.0, 10.0, 1.0, 0.0, 0.0, 1.0, 0.0},
   {1.0, 0.2, 0.0, 0.0, 1.0, 0.1, 0.0, 0.0, 1, 0.0}},
  {L1,
   {0, 4, 8, 9},
   {1.0, 1.0, 0.0, 0.0, 1.0, 1.0, 0.0, 0.0, 1.0, 0.0},
   {0.5, 0.5, 0.0, 0.0, 0.5, 0.5, 0.0, 0.0, 1, 0.0}},
};
const std::vector<CSRRowNormalizeInputs<double, int>> csrnormalize_inputs_d = {
  {MAX,
   {0, 4, 8, 9},
   {5.0, 1.0, 0.0, 0.0, 10.0, 1.0, 0.0, 0.0, 1.0, 0.0},
   {1.0, 0.2, 0.0, 0.0, 1.0, 0.1, 0.0, 0.0, 1, 0.0}},
  {L1,
   {0, 4, 8, 9},
   {1.0, 1.0, 0.0, 0.0, 1.0, 1.0, 0.0, 0.0, 1.0, 0.0},
   {0.5, 0.5, 0.0, 0.0, 0.5, 0.5, 0.0, 0.0, 1, 0.0}},
};

/********************************* CSR sum *********************************/

template <typename Type_f, typename Index_>
struct CSRSumInputs {
  CSRMatrixVal<Type_f, Index_> matrix_a;
  CSRMatrixVal<Type_f, Index_> matrix_b;
  CSRMatrixVal<Type_f, Index_> matrix_verify;
};

template <typename Type_f, typename Index_>
class CSRSumTest
  : public ::testing::TestWithParam<CSRSumInputs<Type_f, Index_>> {
 protected:
  void SetUp() override {
    params = ::testing::TestWithParam<CSRSumInputs<Type_f, Index_>>::GetParam();
    n_rows = params.matrix_a.row_ind.size();
    nnz_a = params.matrix_a.row_ind_ptr.size();
    nnz_b = params.matrix_b.row_ind_ptr.size();
    nnz_result = params.matrix_verify.row_ind_ptr.size();

    cudaStreamCreate(&stream);

    raft::allocate(ind_a, n_rows);
    raft::allocate(ind_ptr_a, nnz_a);
    raft::allocate(values_a, nnz_a);

    raft::allocate(ind_b, n_rows);
    raft::allocate(ind_ptr_b, nnz_b);
    raft::allocate(values_b, nnz_b);

    raft::allocate(ind_verify, n_rows);
    raft::allocate(ind_ptr_verify, nnz_result);
    raft::allocate(values_verify, nnz_result);

    raft::allocate(ind_result, n_rows);
    raft::allocate(ind_ptr_result, nnz_result);
    raft::allocate(values_result, nnz_result);
  }

  void Run() {
    std::shared_ptr<deviceAllocator> alloc(
      new raft::mr::device::default_allocator);

    raft::update_device(ind_a, params.matrix_a.row_ind.data(), n_rows, stream);
    raft::update_device(ind_ptr_a, params.matrix_a.row_ind_ptr.data(), nnz_a,
                        stream);
    raft::update_device(values_a, params.matrix_a.values.data(), nnz_a, stream);

    raft::update_device(ind_b, params.matrix_b.row_ind.data(), n_rows, stream);
    raft::update_device(ind_ptr_b, params.matrix_b.row_ind_ptr.data(), nnz_b,
                        stream);
    raft::update_device(values_b, params.matrix_b.values.data(), nnz_b, stream);

    raft::update_device(ind_verify, params.matrix_verify.row_ind.data(), n_rows,
                        stream);
    raft::update_device(ind_ptr_verify, params.matrix_verify.row_ind_ptr.data(),
                        nnz_result, stream);
    raft::update_device(values_verify, params.matrix_verify.values.data(),
                        nnz_result, stream);

    Index_ nnz = csr_add_calc_inds<Type_f, 32>(
      ind_a, ind_ptr_a, values_a, nnz_a, ind_b, ind_ptr_b, values_b, nnz_b,
      n_rows, ind_result, alloc, stream);

    ASSERT_TRUE(nnz == nnz_result);
    ASSERT_TRUE(raft::devArrMatch<Index_>(ind_verify, ind_result, n_rows,
                                          raft::Compare<Index_>()));

    csr_add_finalize<Type_f, 32>(ind_a, ind_ptr_a, values_a, nnz_a, ind_b,
                                 ind_ptr_b, values_b, nnz_b, n_rows, ind_result,
                                 ind_ptr_result, values_result, stream);

    ASSERT_TRUE(raft::devArrMatch<Index_>(ind_ptr_verify, ind_ptr_result, nnz,
                                          raft::Compare<Index_>()));
    ASSERT_TRUE(raft::devArrMatch<Type_f>(values_verify, values_result, nnz,
                                          raft::Compare<Type_f>()));
  }

  void TearDown() override {
    CUDA_CHECK(cudaFree(ind_a));
    CUDA_CHECK(cudaFree(ind_b));
    CUDA_CHECK(cudaFree(ind_result));
    CUDA_CHECK(cudaFree(ind_ptr_a));
    CUDA_CHECK(cudaFree(ind_ptr_b));
    CUDA_CHECK(cudaFree(ind_ptr_verify));
    CUDA_CHECK(cudaFree(ind_ptr_result));
    CUDA_CHECK(cudaFree(values_a));
    CUDA_CHECK(cudaFree(values_b));
    CUDA_CHECK(cudaFree(values_verify));
    CUDA_CHECK(cudaFree(values_result));
    cudaStreamDestroy(stream);
  }

 protected:
  CSRSumInputs<Type_f, Index_> params;
  cudaStream_t stream;
  Index_ n_rows, nnz_a, nnz_b, nnz_result;
  Index_ *ind_a, *ind_b, *ind_verify, *ind_result, *ind_ptr_a, *ind_ptr_b,
    *ind_ptr_verify, *ind_ptr_result;
  Type_f *values_a, *values_b, *values_verify, *values_result;
};

using CSRSumTestF = CSRSumTest<float, int>;
TEST_P(CSRSumTestF, Result) { Run(); }

using CSRSumTestD = CSRSumTest<double, int>;
TEST_P(CSRSumTestD, Result) { Run(); }

const std::vector<CSRSumInputs<float, int>> csrsum_inputs_f = {
  {{{0, 4, 8, 9},
    {1, 2, 3, 4, 1, 2, 3, 5, 0, 1},
    {1.0, 1.0, 0.5, 0.5, 1.0, 1.0, 0.5, 0.5, 1.0, 1.0}},
   {{0, 4, 8, 9},
    {1, 2, 5, 4, 0, 2, 3, 5, 1, 0},
    {1.0, 1.0, 0.5, 0.5, 1.0, 1.0, 0.5, 0.5, 1.0, 1.0}},
   {{0, 5, 10, 12},
    {1, 2, 3, 4, 5, 1, 2, 3, 5, 0, 0, 1, 1, 0},
    {2.0, 2.0, 0.5, 1.0, 0.5, 1.0, 2.0, 1.0, 1.0, 1.0, 1.0, 1.0, 1.0, 1.0}}},
};
const std::vector<CSRSumInputs<double, int>> csrsum_inputs_d = {
  {{{0, 4, 8, 9},
    {1, 2, 3, 4, 1, 2, 3, 5, 0, 1},
    {1.0, 1.0, 0.5, 0.5, 1.0, 1.0, 0.5, 0.5, 1.0, 1.0}},
   {{0, 4, 8, 9},
    {1, 2, 5, 4, 0, 2, 3, 5, 1, 0},
    {1.0, 1.0, 0.5, 0.5, 1.0, 1.0, 0.5, 0.5, 1.0, 1.0}},
   {{0, 5, 10, 12},
    {1, 2, 3, 4, 5, 1, 2, 3, 5, 0, 0, 1, 1, 0},
    {2.0, 2.0, 0.5, 1.0, 0.5, 1.0, 2.0, 1.0, 1.0, 1.0, 1.0, 1.0, 1.0, 1.0}}},
};

/******************************** CSR row op ********************************/

template <typename Type_f, typename Index_>
struct CSRRowOpInputs {
  std::vector<Index_> ex_scan;
  std::vector<Type_f> verify;
};

/** Wrapper to call csr_row_op because the enclosing function of a __device__
 *  lambda cannot have private ot protected access within the class. */
template <typename Type_f, typename Index_>
void csr_row_op_wrapper(const Index_ *row_ind, Index_ n_rows, Index_ nnz,
                        Type_f *result, cudaStream_t stream) {
  csr_row_op<Index_, 32>(
    row_ind, n_rows, nnz,
    [result] __device__(Index_ row, Index_ start_idx, Index_ stop_idx) {
      for (Index_ i = start_idx; i < stop_idx; i++) result[i] = row;
    },
    stream);
}

template <typename Type_f, typename Index_>
class CSRRowOpTest
  : public ::testing::TestWithParam<CSRRowOpInputs<Type_f, Index_>> {
 protected:
  void SetUp() override {
    params =
      ::testing::TestWithParam<CSRRowOpInputs<Type_f, Index_>>::GetParam();
    cudaStreamCreate(&stream);
    n_rows = params.ex_scan.size();
    nnz = params.verify.size();

    raft::allocate(verify, nnz);
    raft::allocate(ex_scan, n_rows);
    raft::allocate(result, nnz, true);
  }

  void Run() {
    raft::update_device(ex_scan, params.ex_scan.data(), n_rows, stream);
    raft::update_device(verify, params.verify.data(), nnz, stream);

    csr_row_op_wrapper<Type_f, Index_>(ex_scan, n_rows, nnz, result, stream);

    ASSERT_TRUE(
      raft::devArrMatch<Type_f>(verify, result, nnz, raft::Compare<Type_f>()));
  }

  void TearDown() override {
    CUDA_CHECK(cudaFree(ex_scan));
    CUDA_CHECK(cudaFree(verify));
    CUDA_CHECK(cudaFree(result));
    cudaStreamDestroy(stream);
  }

 protected:
  CSRRowOpInputs<Type_f, Index_> params;
  cudaStream_t stream;
  Index_ n_rows, nnz;
  Index_ *ex_scan;
  Type_f *result, *verify;
};
=======
const std::vector<CSRInputs<float>> inputsf = {{5, 10, 5, 1234ULL}};

typedef CSRTest<float> WeakCCTest;
TEST_P(WeakCCTest, Result) {
  cudaStream_t stream;
  cudaStreamCreate(&stream);

  std::shared_ptr<MLCommon::deviceAllocator> alloc(
    new raft::mr::device::default_allocator);
  int *row_ind, *row_ind_ptr, *result, *verify;
>>>>>>> d72c54a7

using CSRRowOpTestF = CSRRowOpTest<float, int>;
TEST_P(CSRRowOpTestF, Result) { Run(); }

using CSRRowOpTestD = CSRRowOpTest<double, int>;
TEST_P(CSRRowOpTestD, Result) { Run(); }

const std::vector<CSRRowOpInputs<float, int>> csrrowop_inputs_f = {
  {{0, 4, 8, 9}, {0.0, 0.0, 0.0, 0.0, 1.0, 1.0, 1.0, 1.0, 2.0, 3.0}},
};
const std::vector<CSRRowOpInputs<double, int>> csrrowop_inputs_d = {
  {{0, 4, 8, 9}, {0.0, 0.0, 0.0, 0.0, 1.0, 1.0, 1.0, 1.0, 2.0, 3.0}},
};

<<<<<<< HEAD
/******************************** adj graph ********************************/
=======
  MLCommon::device_buffer<bool> xa(alloc, stream, 6);
  MLCommon::device_buffer<bool> fa(alloc, stream, 6);
  MLCommon::device_buffer<bool> m(alloc, stream, 1);
  WeakCCState state(xa.data(), fa.data(), m.data());
>>>>>>> d72c54a7

template <typename Index_>
struct CSRAdjGraphInputs {
  Index_ n_rows;
  Index_ n_cols;
  std::vector<Index_> row_ind;
  std::vector<uint8_t> adj;  // To avoid vector<bool> optimization
  std::vector<Index_> verify;
};

template <typename Index_>
class CSRAdjGraphTest
  : public ::testing::TestWithParam<CSRAdjGraphInputs<Index_>> {
 protected:
  void SetUp() override {
    params = ::testing::TestWithParam<CSRAdjGraphInputs<Index_>>::GetParam();
    cudaStreamCreate(&stream);
    nnz = params.verify.size();

    raft::allocate(row_ind, params.n_rows);
    raft::allocate(adj, params.n_rows * params.n_cols);
    raft::allocate(result, nnz, true);
    raft::allocate(verify, nnz);
  }

  void Run() {
    raft::update_device(row_ind, params.row_ind.data(), params.n_rows, stream);
    raft::update_device(adj, reinterpret_cast<bool *>(params.adj.data()),
                        params.n_rows * params.n_cols, stream);
    raft::update_device(verify, params.verify.data(), nnz, stream);

    csr_adj_graph_batched<Index_, 32>(row_ind, params.n_cols, nnz,
                                      params.n_rows, adj, result, stream);

    ASSERT_TRUE(
      raft::devArrMatch<Index_>(verify, result, nnz, raft::Compare<Index_>()));
  }

  void TearDown() override {
    CUDA_CHECK(cudaFree(row_ind));
    CUDA_CHECK(cudaFree(adj));
    CUDA_CHECK(cudaFree(verify));
    CUDA_CHECK(cudaFree(result));
    cudaStreamDestroy(stream);
  }

 protected:
  CSRAdjGraphInputs<Index_> params;
  cudaStream_t stream;
  Index_ nnz;
  Index_ *row_ind, *result, *verify;
  bool *adj;
};

using CSRAdjGraphTestI = CSRAdjGraphTest<int>;
TEST_P(CSRAdjGraphTestI, Result) { Run(); }

using CSRAdjGraphTestL = CSRAdjGraphTest<int64_t>;
TEST_P(CSRAdjGraphTestL, Result) { Run(); }

const std::vector<CSRAdjGraphInputs<int>> csradjgraph_inputs_i = {
  {3,
   6,
   {0, 3, 6},
   {1, 1, 1, 1, 1, 1, 1, 1, 1, 0, 0, 0, 0, 0, 0, 0, 0, 0},
   {0, 1, 2, 0, 1, 2, 0, 1, 2}},
};
const std::vector<CSRAdjGraphInputs<int64_t>> csradjgraph_inputs_l = {
  {3,
   6,
   {0, 3, 6},
   {1, 1, 1, 1, 1, 1, 1, 1, 1, 0, 0, 0, 0, 0, 0, 0, 0, 0},
   {0, 1, 2, 0, 1, 2, 0, 1, 2}},
};

/*********************** Weakly connected components ***********************/

template <typename Index_>
struct WeakCCInputs {
  Index_ N;
  std::vector<int8_t> mask;
  std::vector<CSRMatrix<Index_>> batches;
  std::vector<std::vector<Index_>> verify;
};

/** Wrapper to call weakcc because the enclosing function of a __device__
 *  lambda cannot have private ot protected access within the class. */
template <typename Index_>
void weak_cc_wrapper(Index_ *labels, const Index_ *row_ind,
                     const Index_ *row_ind_ptr, Index_ nnz, Index_ N,
                     Index_ startVertexId, Index_ batchSize, WeakCCState *state,
                     cudaStream_t stream, bool *mask) {
  weak_cc_batched<Index_>(
    labels, row_ind, row_ind_ptr, nnz, N, startVertexId, batchSize, state,
    stream, [mask, N] __device__(Index_ global_id) {
      return global_id < N ? __ldg((char *)mask + global_id) : 0;
    });
}

<<<<<<< HEAD
template <typename Index_>
class WeakCCTest : public ::testing::TestWithParam<WeakCCInputs<Index_>> {
 protected:
  void SetUp() override {
    params = ::testing::TestWithParam<WeakCCInputs<Index_>>::GetParam();

    CUDA_CHECK(cudaStreamCreate(&stream));
    std::shared_ptr<deviceAllocator> alloc(
      new raft::mr::device::default_allocator);

    Index_ row_ind_size = params.batches[0].row_ind.size();
    Index_ row_ind_ptr_size = params.batches[0].row_ind_ptr.size();
    for (int i = 1; i < params.batches.size(); i++) {
      row_ind_size =
        max(row_ind_size, (Index_)params.batches[i].row_ind.size());
      row_ind_ptr_size =
        max(row_ind_ptr_size, (Index_)params.batches[i].row_ind_ptr.size());
    }

    raft::allocate(row_ind, row_ind_size);
    raft::allocate(row_ind_ptr, row_ind_ptr_size);
    raft::allocate(result, params.N, true);
    raft::allocate(verify, params.N);
    raft::allocate(mask, params.N);
    raft::allocate(m, 1);
  }

  void Run() {
    params = ::testing::TestWithParam<WeakCCInputs<Index_>>::GetParam();
    Index_ N = params.N;

    WeakCCState state(m);

    raft::update_device(mask, reinterpret_cast<bool *>(params.mask.data()), N,
                        stream);

    Index_ start_id = 0;
    for (int i = 0; i < params.batches.size(); i++) {
      Index_ batch_size = params.batches[i].row_ind.size() - 1;
      Index_ row_ind_size = params.batches[i].row_ind.size();
      Index_ row_ind_ptr_size = params.batches[i].row_ind_ptr.size();

      raft::update_device(row_ind, params.batches[i].row_ind.data(),
                          row_ind_size, stream);
      raft::update_device(row_ind_ptr, params.batches[i].row_ind_ptr.data(),
                          row_ind_ptr_size, stream);
      raft::update_device(verify, params.verify[i].data(), N, stream);

      weak_cc_wrapper<Index_>(result, row_ind, row_ind_ptr, row_ind_ptr_size, N,
                              start_id, batch_size, &state, stream, mask);

      cudaStreamSynchronize(stream);
      ASSERT_TRUE(
        raft::devArrMatch<Index_>(verify, result, N, raft::Compare<Index_>()));

      start_id += batch_size;
    }
  }

  void TearDown() override {
    CUDA_CHECK(cudaFree(row_ind));
    CUDA_CHECK(cudaFree(row_ind_ptr));
    CUDA_CHECK(cudaFree(verify));
    CUDA_CHECK(cudaFree(result));
    CUDA_CHECK(cudaFree(mask));
    CUDA_CHECK(cudaFree(m));
    CUDA_CHECK(cudaStreamDestroy(stream));
  }

 protected:
  WeakCCInputs<Index_> params;
  cudaStream_t stream;
  Index_ *row_ind, *row_ind_ptr, *result, *verify;
  bool *mask, *m;
};

using WeakCCTestI = WeakCCTest<int>;
TEST_P(WeakCCTestI, Result) { Run(); }

using WeakCCTestL = WeakCCTest<int64_t>;
TEST_P(WeakCCTestL, Result) { Run(); }

// Hand-designed corner cases for weakcc
const std::vector<WeakCCInputs<int>> weakcc_inputs_32 = {
  {6,
   {1, 0, 1, 1, 1, 0},
   {{{0, 2, 5, 7}, {0, 1, 0, 1, 4, 2, 5}},
    {{0, 2, 5, 7}, {3, 4, 1, 3, 4, 2, 5}}},
   {{1, 1, 3, 4, 5, 3}, {1, 4, 3, 4, 4, 3}}},
  {6,
   {1, 0, 1, 0, 1, 0},
   {{{0, 5, 8}, {0, 1, 2, 3, 4, 0, 1, 4}},
    {{0, 5, 8}, {0, 2, 3, 4, 5, 0, 2, 3}},
    {{0, 5, 8}, {0, 1, 2, 4, 5, 2, 4, 5}}},
   {{1, 1, 1, 1, 1, MAX32}, {1, MAX32, 1, 1, 1, 1}, {1, 1, 1, MAX32, 1, 1}}},
  {6,
   {1, 1, 1, 0, 1, 1},
   {{{0, 3, 6}, {0, 1, 2, 0, 1, 3}},
    {{0, 3, 6}, {0, 2, 4, 1, 3, 5}},
    {{0, 3, 6}, {2, 4, 5, 3, 4, 5}}},
   {{1, 1, 1, 1, 5, 6}, {1, 2, 1, 2, 1, 6}, {1, 2, 3, 3, 3, 3}}},
  {8,
   {1, 1, 1, 1, 0, 0, 1, 1},
   {{{0, 2, 5}, {0, 1, 0, 1, 2}},
    {{0, 3, 6}, {1, 2, 3, 2, 3, 4}},
    {{0, 2, 4}, {3, 4, 5, 6}},
    {{0, 2, 5}, {5, 6, 7, 6, 7}}},
   {{1, 1, 1, 4, MAX32, MAX32, 7, 8},
    {1, 2, 2, 2, 2, MAX32, 7, 8},
    {1, 2, 3, 4, 4, 7, 7, 8},
    {1, 2, 3, 4, MAX32, 7, 7, 7}}}};
const std::vector<WeakCCInputs<int64_t>> weakcc_inputs_64 = {
  {6,
   {1, 0, 1, 1, 1, 0},
   {{{0, 2, 5, 7}, {0, 1, 0, 1, 4, 2, 5}},
    {{0, 2, 5, 7}, {3, 4, 1, 3, 4, 2, 5}}},
   {{1, 1, 3, 4, 5, 3}, {1, 4, 3, 4, 4, 3}}},
  {6,
   {1, 0, 1, 0, 1, 0},
   {{{0, 5, 8}, {0, 1, 2, 3, 4, 0, 1, 4}},
    {{0, 5, 8}, {0, 2, 3, 4, 5, 0, 2, 3}},
    {{0, 5, 8}, {0, 1, 2, 4, 5, 2, 4, 5}}},
   {{1, 1, 1, 1, 1, MAX64}, {1, MAX64, 1, 1, 1, 1}, {1, 1, 1, MAX64, 1, 1}}},
  {6,
   {1, 1, 1, 0, 1, 1},
   {{{0, 3, 6}, {0, 1, 2, 0, 1, 3}},
    {{0, 3, 6}, {0, 2, 4, 1, 3, 5}},
    {{0, 3, 6}, {2, 4, 5, 3, 4, 5}}},
   {{1, 1, 1, 1, 5, 6}, {1, 2, 1, 2, 1, 6}, {1, 2, 3, 3, 3, 3}}},
  {8,
   {1, 1, 1, 1, 0, 0, 1, 1},
   {{{0, 2, 5}, {0, 1, 0, 1, 2}},
    {{0, 3, 6}, {1, 2, 3, 2, 3, 4}},
    {{0, 2, 4}, {3, 4, 5, 6}},
    {{0, 2, 5}, {5, 6, 7, 6, 7}}},
   {{1, 1, 1, 4, MAX64, MAX64, 7, 8},
    {1, 2, 2, 2, 2, MAX64, 7, 8},
    {1, 2, 3, 4, 4, 7, 7, 8},
    {1, 2, 3, 4, MAX64, 7, 7, 7}}}};

/**************************** Test instantiation ****************************/

INSTANTIATE_TEST_CASE_P(CSRTests, CSRtoCOOTestI,
                        ::testing::ValuesIn(csrtocoo_inputs_32));
INSTANTIATE_TEST_CASE_P(CSRTests, CSRtoCOOTestL,
                        ::testing::ValuesIn(csrtocoo_inputs_64));

INSTANTIATE_TEST_CASE_P(CSRTests, CSRRowNormalizeTestF,
                        ::testing::ValuesIn(csrnormalize_inputs_f));
INSTANTIATE_TEST_CASE_P(CSRTests, CSRRowNormalizeTestD,
                        ::testing::ValuesIn(csrnormalize_inputs_d));

INSTANTIATE_TEST_CASE_P(CSRTests, CSRSumTestF,
                        ::testing::ValuesIn(csrsum_inputs_f));
INSTANTIATE_TEST_CASE_P(CSRTests, CSRSumTestD,
                        ::testing::ValuesIn(csrsum_inputs_d));

INSTANTIATE_TEST_CASE_P(CSRTests, CSRRowOpTestF,
                        ::testing::ValuesIn(csrrowop_inputs_f));
INSTANTIATE_TEST_CASE_P(CSRTests, CSRRowOpTestD,
                        ::testing::ValuesIn(csrrowop_inputs_d));

INSTANTIATE_TEST_CASE_P(CSRTests, CSRAdjGraphTestI,
                        ::testing::ValuesIn(csradjgraph_inputs_i));
INSTANTIATE_TEST_CASE_P(CSRTests, CSRAdjGraphTestL,
                        ::testing::ValuesIn(csradjgraph_inputs_l));

INSTANTIATE_TEST_CASE_P(CSRTests, WeakCCTestI,
                        ::testing::ValuesIn(weakcc_inputs_32));
INSTANTIATE_TEST_CASE_P(CSRTests, WeakCCTestL,
                        ::testing::ValuesIn(weakcc_inputs_64));

}  // namespace Sparse
}  // namespace MLCommon
=======
INSTANTIATE_TEST_CASE_P(CSRTests, WeakCCTest, ::testing::ValuesIn(inputsf));

}  // namespace sparse
}  // namespace raft
>>>>>>> d72c54a7
<|MERGE_RESOLUTION|>--- conflicted
+++ resolved
@@ -37,470 +37,6 @@
   std::vector<Index_> row_ind_ptr;
 };
 
-<<<<<<< HEAD
-template <typename Type_f, typename Index_>
-struct CSRMatrixVal {
-  std::vector<Index_> row_ind;
-  std::vector<Index_> row_ind_ptr;
-  std::vector<Type_f> values;
-};
-
-/**************************** CSR to COO indices ****************************/
-
-template <typename Index_>
-struct CSRtoCOOInputs {
-  std::vector<Index_> ex_scan;
-  std::vector<Index_> verify;
-};
-
-template <typename Index_>
-class CSRtoCOOTest : public ::testing::TestWithParam<CSRtoCOOInputs<Index_>> {
- protected:
-  void SetUp() override {
-    params = ::testing::TestWithParam<CSRtoCOOInputs<Index_>>::GetParam();
-
-    cudaStreamCreate(&stream);
-    raft::allocate(ex_scan, params.ex_scan.size());
-    raft::allocate(verify, params.verify.size());
-    raft::allocate(result, params.verify.size(), true);
-  }
-
-  void Run() {
-    Index_ n_rows = params.ex_scan.size();
-    Index_ nnz = params.verify.size();
-
-    raft::update_device(ex_scan, params.ex_scan.data(), n_rows, stream);
-    raft::update_device(verify, params.verify.data(), nnz, stream);
-
-    csr_to_coo<Index_, 32>(ex_scan, n_rows, result, nnz, stream);
-
-    ASSERT_TRUE(raft::devArrMatch<Index_>(verify, result, nnz,
-                                          raft::Compare<float>(), stream));
-  }
-
-  void TearDown() override {
-    CUDA_CHECK(cudaFree(ex_scan));
-    CUDA_CHECK(cudaFree(verify));
-    CUDA_CHECK(cudaFree(result));
-    CUDA_CHECK(cudaStreamDestroy(stream));
-  }
-
- protected:
-  CSRtoCOOInputs<Index_> params;
-  cudaStream_t stream;
-  Index_ *ex_scan, *verify, *result;
-};
-
-using CSRtoCOOTestI = CSRtoCOOTest<int>;
-TEST_P(CSRtoCOOTestI, Result) { Run(); }
-
-using CSRtoCOOTestL = CSRtoCOOTest<int64_t>;
-TEST_P(CSRtoCOOTestL, Result) { Run(); }
-
-const std::vector<CSRtoCOOInputs<int>> csrtocoo_inputs_32 = {
-  {{0, 0, 2, 2}, {1, 1, 3}},
-  {{0, 4, 8, 9}, {0, 0, 0, 0, 1, 1, 1, 1, 2, 3}},
-};
-const std::vector<CSRtoCOOInputs<int64_t>> csrtocoo_inputs_64 = {
-  {{0, 0, 2, 2}, {1, 1, 3}},
-  {{0, 4, 8, 9}, {0, 0, 0, 0, 1, 1, 1, 1, 2, 3}},
-};
-
-/*********************** CSR row normalize (max, L1) ***********************/
-
-enum NormalizeMethod { MAX, L1 };
-
-template <typename Type_f, typename Index_>
-struct CSRRowNormalizeInputs {
-  NormalizeMethod method;
-  std::vector<Index_> ex_scan;
-  std::vector<Type_f> in_vals;
-  std::vector<Type_f> verify;
-};
-
-template <typename Type_f, typename Index_>
-class CSRRowNormalizeTest
-  : public ::testing::TestWithParam<CSRRowNormalizeInputs<Type_f, Index_>> {
- protected:
-  void SetUp() override {
-    params = ::testing::TestWithParam<
-      CSRRowNormalizeInputs<Type_f, Index_>>::GetParam();
-    cudaStreamCreate(&stream);
-
-    raft::allocate(in_vals, params.in_vals.size());
-    raft::allocate(verify, params.verify.size());
-    raft::allocate(ex_scan, params.ex_scan.size());
-    raft::allocate(result, params.verify.size(), true);
-  }
-
-  void Run() {
-    Index_ n_rows = params.ex_scan.size();
-    Index_ nnz = params.in_vals.size();
-
-    raft::update_device(ex_scan, params.ex_scan.data(), n_rows, stream);
-    raft::update_device(in_vals, params.in_vals.data(), nnz, stream);
-    raft::update_device(verify, params.verify.data(), nnz, stream);
-
-    switch (params.method) {
-      case MAX:
-        csr_row_normalize_max<32, Type_f>(ex_scan, in_vals, nnz, n_rows, result,
-                                          stream);
-        break;
-      case L1:
-        csr_row_normalize_l1<32, Type_f>(ex_scan, in_vals, nnz, n_rows, result,
-                                         stream);
-        break;
-    }
-
-    ASSERT_TRUE(
-      raft::devArrMatch<Type_f>(verify, result, nnz, raft::Compare<Type_f>()));
-  }
-
-  void TearDown() override {
-    CUDA_CHECK(cudaFree(ex_scan));
-    CUDA_CHECK(cudaFree(in_vals));
-    CUDA_CHECK(cudaFree(verify));
-    CUDA_CHECK(cudaFree(result));
-    cudaStreamDestroy(stream);
-  }
-
- protected:
-  CSRRowNormalizeInputs<Type_f, Index_> params;
-  cudaStream_t stream;
-  Index_ *ex_scan;
-  Type_f *in_vals, *result, *verify;
-};
-
-using CSRRowNormalizeTestF = CSRRowNormalizeTest<float, int>;
-TEST_P(CSRRowNormalizeTestF, Result) { Run(); }
-
-using CSRRowNormalizeTestD = CSRRowNormalizeTest<double, int>;
-TEST_P(CSRRowNormalizeTestD, Result) { Run(); }
-
-const std::vector<CSRRowNormalizeInputs<float, int>> csrnormalize_inputs_f = {
-  {MAX,
-   {0, 4, 8, 9},
-   {5.0, 1.0, 0.0, 0.0, 10.0, 1.0, 0.0, 0.0, 1.0, 0.0},
-   {1.0, 0.2, 0.0, 0.0, 1.0, 0.1, 0.0, 0.0, 1, 0.0}},
-  {L1,
-   {0, 4, 8, 9},
-   {1.0, 1.0, 0.0, 0.0, 1.0, 1.0, 0.0, 0.0, 1.0, 0.0},
-   {0.5, 0.5, 0.0, 0.0, 0.5, 0.5, 0.0, 0.0, 1, 0.0}},
-};
-const std::vector<CSRRowNormalizeInputs<double, int>> csrnormalize_inputs_d = {
-  {MAX,
-   {0, 4, 8, 9},
-   {5.0, 1.0, 0.0, 0.0, 10.0, 1.0, 0.0, 0.0, 1.0, 0.0},
-   {1.0, 0.2, 0.0, 0.0, 1.0, 0.1, 0.0, 0.0, 1, 0.0}},
-  {L1,
-   {0, 4, 8, 9},
-   {1.0, 1.0, 0.0, 0.0, 1.0, 1.0, 0.0, 0.0, 1.0, 0.0},
-   {0.5, 0.5, 0.0, 0.0, 0.5, 0.5, 0.0, 0.0, 1, 0.0}},
-};
-
-/********************************* CSR sum *********************************/
-
-template <typename Type_f, typename Index_>
-struct CSRSumInputs {
-  CSRMatrixVal<Type_f, Index_> matrix_a;
-  CSRMatrixVal<Type_f, Index_> matrix_b;
-  CSRMatrixVal<Type_f, Index_> matrix_verify;
-};
-
-template <typename Type_f, typename Index_>
-class CSRSumTest
-  : public ::testing::TestWithParam<CSRSumInputs<Type_f, Index_>> {
- protected:
-  void SetUp() override {
-    params = ::testing::TestWithParam<CSRSumInputs<Type_f, Index_>>::GetParam();
-    n_rows = params.matrix_a.row_ind.size();
-    nnz_a = params.matrix_a.row_ind_ptr.size();
-    nnz_b = params.matrix_b.row_ind_ptr.size();
-    nnz_result = params.matrix_verify.row_ind_ptr.size();
-
-    cudaStreamCreate(&stream);
-
-    raft::allocate(ind_a, n_rows);
-    raft::allocate(ind_ptr_a, nnz_a);
-    raft::allocate(values_a, nnz_a);
-
-    raft::allocate(ind_b, n_rows);
-    raft::allocate(ind_ptr_b, nnz_b);
-    raft::allocate(values_b, nnz_b);
-
-    raft::allocate(ind_verify, n_rows);
-    raft::allocate(ind_ptr_verify, nnz_result);
-    raft::allocate(values_verify, nnz_result);
-
-    raft::allocate(ind_result, n_rows);
-    raft::allocate(ind_ptr_result, nnz_result);
-    raft::allocate(values_result, nnz_result);
-  }
-
-  void Run() {
-    std::shared_ptr<deviceAllocator> alloc(
-      new raft::mr::device::default_allocator);
-
-    raft::update_device(ind_a, params.matrix_a.row_ind.data(), n_rows, stream);
-    raft::update_device(ind_ptr_a, params.matrix_a.row_ind_ptr.data(), nnz_a,
-                        stream);
-    raft::update_device(values_a, params.matrix_a.values.data(), nnz_a, stream);
-
-    raft::update_device(ind_b, params.matrix_b.row_ind.data(), n_rows, stream);
-    raft::update_device(ind_ptr_b, params.matrix_b.row_ind_ptr.data(), nnz_b,
-                        stream);
-    raft::update_device(values_b, params.matrix_b.values.data(), nnz_b, stream);
-
-    raft::update_device(ind_verify, params.matrix_verify.row_ind.data(), n_rows,
-                        stream);
-    raft::update_device(ind_ptr_verify, params.matrix_verify.row_ind_ptr.data(),
-                        nnz_result, stream);
-    raft::update_device(values_verify, params.matrix_verify.values.data(),
-                        nnz_result, stream);
-
-    Index_ nnz = csr_add_calc_inds<Type_f, 32>(
-      ind_a, ind_ptr_a, values_a, nnz_a, ind_b, ind_ptr_b, values_b, nnz_b,
-      n_rows, ind_result, alloc, stream);
-
-    ASSERT_TRUE(nnz == nnz_result);
-    ASSERT_TRUE(raft::devArrMatch<Index_>(ind_verify, ind_result, n_rows,
-                                          raft::Compare<Index_>()));
-
-    csr_add_finalize<Type_f, 32>(ind_a, ind_ptr_a, values_a, nnz_a, ind_b,
-                                 ind_ptr_b, values_b, nnz_b, n_rows, ind_result,
-                                 ind_ptr_result, values_result, stream);
-
-    ASSERT_TRUE(raft::devArrMatch<Index_>(ind_ptr_verify, ind_ptr_result, nnz,
-                                          raft::Compare<Index_>()));
-    ASSERT_TRUE(raft::devArrMatch<Type_f>(values_verify, values_result, nnz,
-                                          raft::Compare<Type_f>()));
-  }
-
-  void TearDown() override {
-    CUDA_CHECK(cudaFree(ind_a));
-    CUDA_CHECK(cudaFree(ind_b));
-    CUDA_CHECK(cudaFree(ind_result));
-    CUDA_CHECK(cudaFree(ind_ptr_a));
-    CUDA_CHECK(cudaFree(ind_ptr_b));
-    CUDA_CHECK(cudaFree(ind_ptr_verify));
-    CUDA_CHECK(cudaFree(ind_ptr_result));
-    CUDA_CHECK(cudaFree(values_a));
-    CUDA_CHECK(cudaFree(values_b));
-    CUDA_CHECK(cudaFree(values_verify));
-    CUDA_CHECK(cudaFree(values_result));
-    cudaStreamDestroy(stream);
-  }
-
- protected:
-  CSRSumInputs<Type_f, Index_> params;
-  cudaStream_t stream;
-  Index_ n_rows, nnz_a, nnz_b, nnz_result;
-  Index_ *ind_a, *ind_b, *ind_verify, *ind_result, *ind_ptr_a, *ind_ptr_b,
-    *ind_ptr_verify, *ind_ptr_result;
-  Type_f *values_a, *values_b, *values_verify, *values_result;
-};
-
-using CSRSumTestF = CSRSumTest<float, int>;
-TEST_P(CSRSumTestF, Result) { Run(); }
-
-using CSRSumTestD = CSRSumTest<double, int>;
-TEST_P(CSRSumTestD, Result) { Run(); }
-
-const std::vector<CSRSumInputs<float, int>> csrsum_inputs_f = {
-  {{{0, 4, 8, 9},
-    {1, 2, 3, 4, 1, 2, 3, 5, 0, 1},
-    {1.0, 1.0, 0.5, 0.5, 1.0, 1.0, 0.5, 0.5, 1.0, 1.0}},
-   {{0, 4, 8, 9},
-    {1, 2, 5, 4, 0, 2, 3, 5, 1, 0},
-    {1.0, 1.0, 0.5, 0.5, 1.0, 1.0, 0.5, 0.5, 1.0, 1.0}},
-   {{0, 5, 10, 12},
-    {1, 2, 3, 4, 5, 1, 2, 3, 5, 0, 0, 1, 1, 0},
-    {2.0, 2.0, 0.5, 1.0, 0.5, 1.0, 2.0, 1.0, 1.0, 1.0, 1.0, 1.0, 1.0, 1.0}}},
-};
-const std::vector<CSRSumInputs<double, int>> csrsum_inputs_d = {
-  {{{0, 4, 8, 9},
-    {1, 2, 3, 4, 1, 2, 3, 5, 0, 1},
-    {1.0, 1.0, 0.5, 0.5, 1.0, 1.0, 0.5, 0.5, 1.0, 1.0}},
-   {{0, 4, 8, 9},
-    {1, 2, 5, 4, 0, 2, 3, 5, 1, 0},
-    {1.0, 1.0, 0.5, 0.5, 1.0, 1.0, 0.5, 0.5, 1.0, 1.0}},
-   {{0, 5, 10, 12},
-    {1, 2, 3, 4, 5, 1, 2, 3, 5, 0, 0, 1, 1, 0},
-    {2.0, 2.0, 0.5, 1.0, 0.5, 1.0, 2.0, 1.0, 1.0, 1.0, 1.0, 1.0, 1.0, 1.0}}},
-};
-
-/******************************** CSR row op ********************************/
-
-template <typename Type_f, typename Index_>
-struct CSRRowOpInputs {
-  std::vector<Index_> ex_scan;
-  std::vector<Type_f> verify;
-};
-
-/** Wrapper to call csr_row_op because the enclosing function of a __device__
- *  lambda cannot have private ot protected access within the class. */
-template <typename Type_f, typename Index_>
-void csr_row_op_wrapper(const Index_ *row_ind, Index_ n_rows, Index_ nnz,
-                        Type_f *result, cudaStream_t stream) {
-  csr_row_op<Index_, 32>(
-    row_ind, n_rows, nnz,
-    [result] __device__(Index_ row, Index_ start_idx, Index_ stop_idx) {
-      for (Index_ i = start_idx; i < stop_idx; i++) result[i] = row;
-    },
-    stream);
-}
-
-template <typename Type_f, typename Index_>
-class CSRRowOpTest
-  : public ::testing::TestWithParam<CSRRowOpInputs<Type_f, Index_>> {
- protected:
-  void SetUp() override {
-    params =
-      ::testing::TestWithParam<CSRRowOpInputs<Type_f, Index_>>::GetParam();
-    cudaStreamCreate(&stream);
-    n_rows = params.ex_scan.size();
-    nnz = params.verify.size();
-
-    raft::allocate(verify, nnz);
-    raft::allocate(ex_scan, n_rows);
-    raft::allocate(result, nnz, true);
-  }
-
-  void Run() {
-    raft::update_device(ex_scan, params.ex_scan.data(), n_rows, stream);
-    raft::update_device(verify, params.verify.data(), nnz, stream);
-
-    csr_row_op_wrapper<Type_f, Index_>(ex_scan, n_rows, nnz, result, stream);
-
-    ASSERT_TRUE(
-      raft::devArrMatch<Type_f>(verify, result, nnz, raft::Compare<Type_f>()));
-  }
-
-  void TearDown() override {
-    CUDA_CHECK(cudaFree(ex_scan));
-    CUDA_CHECK(cudaFree(verify));
-    CUDA_CHECK(cudaFree(result));
-    cudaStreamDestroy(stream);
-  }
-
- protected:
-  CSRRowOpInputs<Type_f, Index_> params;
-  cudaStream_t stream;
-  Index_ n_rows, nnz;
-  Index_ *ex_scan;
-  Type_f *result, *verify;
-};
-=======
-const std::vector<CSRInputs<float>> inputsf = {{5, 10, 5, 1234ULL}};
-
-typedef CSRTest<float> WeakCCTest;
-TEST_P(WeakCCTest, Result) {
-  cudaStream_t stream;
-  cudaStreamCreate(&stream);
-
-  std::shared_ptr<MLCommon::deviceAllocator> alloc(
-    new raft::mr::device::default_allocator);
-  int *row_ind, *row_ind_ptr, *result, *verify;
->>>>>>> d72c54a7
-
-using CSRRowOpTestF = CSRRowOpTest<float, int>;
-TEST_P(CSRRowOpTestF, Result) { Run(); }
-
-using CSRRowOpTestD = CSRRowOpTest<double, int>;
-TEST_P(CSRRowOpTestD, Result) { Run(); }
-
-const std::vector<CSRRowOpInputs<float, int>> csrrowop_inputs_f = {
-  {{0, 4, 8, 9}, {0.0, 0.0, 0.0, 0.0, 1.0, 1.0, 1.0, 1.0, 2.0, 3.0}},
-};
-const std::vector<CSRRowOpInputs<double, int>> csrrowop_inputs_d = {
-  {{0, 4, 8, 9}, {0.0, 0.0, 0.0, 0.0, 1.0, 1.0, 1.0, 1.0, 2.0, 3.0}},
-};
-
-<<<<<<< HEAD
-/******************************** adj graph ********************************/
-=======
-  MLCommon::device_buffer<bool> xa(alloc, stream, 6);
-  MLCommon::device_buffer<bool> fa(alloc, stream, 6);
-  MLCommon::device_buffer<bool> m(alloc, stream, 1);
-  WeakCCState state(xa.data(), fa.data(), m.data());
->>>>>>> d72c54a7
-
-template <typename Index_>
-struct CSRAdjGraphInputs {
-  Index_ n_rows;
-  Index_ n_cols;
-  std::vector<Index_> row_ind;
-  std::vector<uint8_t> adj;  // To avoid vector<bool> optimization
-  std::vector<Index_> verify;
-};
-
-template <typename Index_>
-class CSRAdjGraphTest
-  : public ::testing::TestWithParam<CSRAdjGraphInputs<Index_>> {
- protected:
-  void SetUp() override {
-    params = ::testing::TestWithParam<CSRAdjGraphInputs<Index_>>::GetParam();
-    cudaStreamCreate(&stream);
-    nnz = params.verify.size();
-
-    raft::allocate(row_ind, params.n_rows);
-    raft::allocate(adj, params.n_rows * params.n_cols);
-    raft::allocate(result, nnz, true);
-    raft::allocate(verify, nnz);
-  }
-
-  void Run() {
-    raft::update_device(row_ind, params.row_ind.data(), params.n_rows, stream);
-    raft::update_device(adj, reinterpret_cast<bool *>(params.adj.data()),
-                        params.n_rows * params.n_cols, stream);
-    raft::update_device(verify, params.verify.data(), nnz, stream);
-
-    csr_adj_graph_batched<Index_, 32>(row_ind, params.n_cols, nnz,
-                                      params.n_rows, adj, result, stream);
-
-    ASSERT_TRUE(
-      raft::devArrMatch<Index_>(verify, result, nnz, raft::Compare<Index_>()));
-  }
-
-  void TearDown() override {
-    CUDA_CHECK(cudaFree(row_ind));
-    CUDA_CHECK(cudaFree(adj));
-    CUDA_CHECK(cudaFree(verify));
-    CUDA_CHECK(cudaFree(result));
-    cudaStreamDestroy(stream);
-  }
-
- protected:
-  CSRAdjGraphInputs<Index_> params;
-  cudaStream_t stream;
-  Index_ nnz;
-  Index_ *row_ind, *result, *verify;
-  bool *adj;
-};
-
-using CSRAdjGraphTestI = CSRAdjGraphTest<int>;
-TEST_P(CSRAdjGraphTestI, Result) { Run(); }
-
-using CSRAdjGraphTestL = CSRAdjGraphTest<int64_t>;
-TEST_P(CSRAdjGraphTestL, Result) { Run(); }
-
-const std::vector<CSRAdjGraphInputs<int>> csradjgraph_inputs_i = {
-  {3,
-   6,
-   {0, 3, 6},
-   {1, 1, 1, 1, 1, 1, 1, 1, 1, 0, 0, 0, 0, 0, 0, 0, 0, 0},
-   {0, 1, 2, 0, 1, 2, 0, 1, 2}},
-};
-const std::vector<CSRAdjGraphInputs<int64_t>> csradjgraph_inputs_l = {
-  {3,
-   6,
-   {0, 3, 6},
-   {1, 1, 1, 1, 1, 1, 1, 1, 1, 0, 0, 0, 0, 0, 0, 0, 0, 0},
-   {0, 1, 2, 0, 1, 2, 0, 1, 2}},
-};
-
-/*********************** Weakly connected components ***********************/
-
 template <typename Index_>
 struct WeakCCInputs {
   Index_ N;
@@ -523,7 +59,6 @@
     });
 }
 
-<<<<<<< HEAD
 template <typename Index_>
 class WeakCCTest : public ::testing::TestWithParam<WeakCCInputs<Index_>> {
  protected:
@@ -531,7 +66,7 @@
     params = ::testing::TestWithParam<WeakCCInputs<Index_>>::GetParam();
 
     CUDA_CHECK(cudaStreamCreate(&stream));
-    std::shared_ptr<deviceAllocator> alloc(
+    std::shared_ptr<MLCommon::deviceAllocator> alloc(
       new raft::mr::device::default_allocator);
 
     Index_ row_ind_size = params.batches[0].row_ind.size();
@@ -664,43 +199,10 @@
     {1, 2, 3, 4, 4, 7, 7, 8},
     {1, 2, 3, 4, MAX64, 7, 7, 7}}}};
 
-/**************************** Test instantiation ****************************/
-
-INSTANTIATE_TEST_CASE_P(CSRTests, CSRtoCOOTestI,
-                        ::testing::ValuesIn(csrtocoo_inputs_32));
-INSTANTIATE_TEST_CASE_P(CSRTests, CSRtoCOOTestL,
-                        ::testing::ValuesIn(csrtocoo_inputs_64));
-
-INSTANTIATE_TEST_CASE_P(CSRTests, CSRRowNormalizeTestF,
-                        ::testing::ValuesIn(csrnormalize_inputs_f));
-INSTANTIATE_TEST_CASE_P(CSRTests, CSRRowNormalizeTestD,
-                        ::testing::ValuesIn(csrnormalize_inputs_d));
-
-INSTANTIATE_TEST_CASE_P(CSRTests, CSRSumTestF,
-                        ::testing::ValuesIn(csrsum_inputs_f));
-INSTANTIATE_TEST_CASE_P(CSRTests, CSRSumTestD,
-                        ::testing::ValuesIn(csrsum_inputs_d));
-
-INSTANTIATE_TEST_CASE_P(CSRTests, CSRRowOpTestF,
-                        ::testing::ValuesIn(csrrowop_inputs_f));
-INSTANTIATE_TEST_CASE_P(CSRTests, CSRRowOpTestD,
-                        ::testing::ValuesIn(csrrowop_inputs_d));
-
-INSTANTIATE_TEST_CASE_P(CSRTests, CSRAdjGraphTestI,
-                        ::testing::ValuesIn(csradjgraph_inputs_i));
-INSTANTIATE_TEST_CASE_P(CSRTests, CSRAdjGraphTestL,
-                        ::testing::ValuesIn(csradjgraph_inputs_l));
-
 INSTANTIATE_TEST_CASE_P(CSRTests, WeakCCTestI,
                         ::testing::ValuesIn(weakcc_inputs_32));
 INSTANTIATE_TEST_CASE_P(CSRTests, WeakCCTestL,
                         ::testing::ValuesIn(weakcc_inputs_64));
 
-}  // namespace Sparse
-}  // namespace MLCommon
-=======
-INSTANTIATE_TEST_CASE_P(CSRTests, WeakCCTest, ::testing::ValuesIn(inputsf));
-
 }  // namespace sparse
-}  // namespace raft
->>>>>>> d72c54a7
+}  // namespace raft