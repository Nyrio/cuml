/*
 * Copyright (c) 2018-2020, NVIDIA CORPORATION.
 *
 * Licensed under the Apache License, Version 2.0 (the "License");
 * you may not use this file except in compliance with the License.
 * You may obtain a copy of the License at
 *
 *     http://www.apache.org/licenses/LICENSE-2.0
 *
 * Unless required by applicable law or agreed to in writing, software
 * distributed under the License is distributed on an "AS IS" BASIS,
 * WITHOUT WARRANTIES OR CONDITIONS OF ANY KIND, either express or implied.
 * See the License for the specific language governing permissions and
 * limitations under the License.
 */

#include <ml_utils.h>
#include <cuml/solvers/solver.hpp>
#include "cd.cuh"
<<<<<<< HEAD
#include "cuml/solvers/params.hpp"
=======
>>>>>>> 56a013ca
#include "sgd.cuh"

namespace ML {
namespace Solver {

using namespace ML;

void sgdFit(cumlHandle &handle, float *input, int n_rows, int n_cols,
            float *labels, float *coef, float *intercept, bool fit_intercept,
            int batch_size, int epochs, int lr_type, float eta0, float power_t,
            int loss, int penalty, float alpha, float l1_ratio, bool shuffle,
            float tol, int n_iter_no_change) {
  ML::loss_funct loss_funct = ML::loss_funct::SQRD_LOSS;
  if (loss == 0) {
    loss_funct = ML::loss_funct::SQRD_LOSS;
  } else if (loss == 1) {
    loss_funct = ML::loss_funct::LOG;
  } else if (loss == 2) {
    loss_funct = ML::loss_funct::HINGE;
  } else {
    ASSERT(false, "glm.cu: other functions are not supported yet.");
  }

  MLCommon::Functions::penalty pen;

  if (penalty == 0) {
    pen = MLCommon::Functions::penalty::NONE;
  } else if (penalty == 1) {
    pen = MLCommon::Functions::penalty::L1;
  } else if (penalty == 2) {
    pen = MLCommon::Functions::penalty::L2;
  } else if (penalty == 3) {
    pen = MLCommon::Functions::penalty::ELASTICNET;
  } else {
    ASSERT(false, "glm.cu: penalty is not supported yet.");
  }

  ML::lr_type learning_rate_type;
  if (lr_type == 0) {
    learning_rate_type = ML::lr_type::OPTIMAL;
  } else if (lr_type == 1) {
    learning_rate_type = ML::lr_type::CONSTANT;
  } else if (lr_type == 2) {
    learning_rate_type = ML::lr_type::INVSCALING;
  } else if (lr_type == 3) {
    learning_rate_type = ML::lr_type::ADAPTIVE;
  } else {
    ASSERT(false, "glm.cu: this learning rate type is not supported.");
  }

  sgdFit(handle.getImpl(), input, n_rows, n_cols, labels, coef, intercept,
         fit_intercept, batch_size, epochs, learning_rate_type, eta0, power_t,
         loss_funct, pen, alpha, l1_ratio, shuffle, tol, n_iter_no_change,
         handle.getStream());
}

void sgdFit(cumlHandle &handle, double *input, int n_rows, int n_cols,
            double *labels, double *coef, double *intercept, bool fit_intercept,
            int batch_size, int epochs, int lr_type, double eta0,
            double power_t, int loss, int penalty, double alpha,
            double l1_ratio, bool shuffle, double tol, int n_iter_no_change) {
  ML::loss_funct loss_funct = ML::loss_funct::SQRD_LOSS;
  if (loss == 0) {
    loss_funct = ML::loss_funct::SQRD_LOSS;
  } else if (loss == 1) {
    loss_funct = ML::loss_funct::LOG;
  } else if (loss == 2) {
    loss_funct = ML::loss_funct::HINGE;
  } else {
    ASSERT(false, "glm.cu: other functions are not supported yet.");
  }

  MLCommon::Functions::penalty pen;
  if (penalty == 0) {
    pen = MLCommon::Functions::penalty::NONE;
  } else if (penalty == 1) {
    pen = MLCommon::Functions::penalty::L1;
  } else if (penalty == 2) {
    pen = MLCommon::Functions::penalty::L2;
  } else if (penalty == 3) {
    pen = MLCommon::Functions::penalty::ELASTICNET;
  } else {
    ASSERT(false, "glm.cu: penalty is not supported yet.");
  }

  ML::lr_type learning_rate_type;
  if (lr_type == 0) {
    learning_rate_type = ML::lr_type::OPTIMAL;
  } else if (lr_type == 1) {
    learning_rate_type = ML::lr_type::CONSTANT;
  } else if (lr_type == 2) {
    learning_rate_type = ML::lr_type::INVSCALING;
  } else if (lr_type == 3) {
    learning_rate_type = ML::lr_type::ADAPTIVE;
  } else {
    ASSERT(false, "glm.cu: this learning rate type is not supported.");
  }

  sgdFit(handle.getImpl(), input, n_rows, n_cols, labels, coef, intercept,
         fit_intercept, batch_size, epochs, learning_rate_type, eta0, power_t,
         loss_funct, pen, alpha, l1_ratio, shuffle, tol, n_iter_no_change,
         handle.getStream());
}

void sgdPredict(cumlHandle &handle, const float *input, int n_rows, int n_cols,
                const float *coef, float intercept, float *preds, int loss) {
  ML::loss_funct loss_funct = ML::loss_funct::SQRD_LOSS;
  if (loss == 0) {
    loss_funct = ML::loss_funct::SQRD_LOSS;
  } else if (loss == 1) {
    loss_funct = ML::loss_funct::LOG;
  } else if (loss == 2) {
    loss_funct = ML::loss_funct::HINGE;
  } else {
    ASSERT(false, "glm.cu: other functions are not supported yet.");
  }

  sgdPredict(handle.getImpl(), input, n_rows, n_cols, coef, intercept, preds,
             loss_funct, handle.getStream());
}

void sgdPredict(cumlHandle &handle, const double *input, int n_rows, int n_cols,
                const double *coef, double intercept, double *preds, int loss) {
  ML::loss_funct loss_funct = ML::loss_funct::SQRD_LOSS;
  if (loss == 0) {
    loss_funct = ML::loss_funct::SQRD_LOSS;
  } else if (loss == 1) {
    loss_funct = ML::loss_funct::LOG;
  } else if (loss == 2) {
    loss_funct = ML::loss_funct::HINGE;
  } else {
    ASSERT(false, "glm.cu: other functions are not supported yet.");
  }

  sgdPredict(handle.getImpl(), input, n_rows, n_cols, coef, intercept, preds,
             loss_funct, handle.getStream());
}

void sgdPredictBinaryClass(cumlHandle &handle, const float *input, int n_rows,
                           int n_cols, const float *coef, float intercept,
                           float *preds, int loss) {
  ML::loss_funct loss_funct = ML::loss_funct::SQRD_LOSS;
  if (loss == 0) {
    loss_funct = ML::loss_funct::SQRD_LOSS;
  } else if (loss == 1) {
    loss_funct = ML::loss_funct::LOG;
  } else if (loss == 2) {
    loss_funct = ML::loss_funct::HINGE;
  } else {
    ASSERT(false, "glm.cu: other functions are not supported yet.");
  }

  sgdPredictBinaryClass(handle.getImpl(), input, n_rows, n_cols, coef,
                        intercept, preds, loss_funct, handle.getStream());
}

void sgdPredictBinaryClass(cumlHandle &handle, const double *input, int n_rows,
                           int n_cols, const double *coef, double intercept,
                           double *preds, int loss) {
  ML::loss_funct loss_funct = ML::loss_funct::SQRD_LOSS;
  if (loss == 0) {
    loss_funct = ML::loss_funct::SQRD_LOSS;
  } else if (loss == 1) {
    loss_funct = ML::loss_funct::LOG;
  } else if (loss == 2) {
    loss_funct = ML::loss_funct::HINGE;
  } else {
    ASSERT(false, "glm.cu: other functions are not supported yet.");
  }

  sgdPredictBinaryClass(handle.getImpl(), input, n_rows, n_cols, coef,
                        intercept, preds, loss_funct, handle.getStream());
}

void cdFit(cumlHandle &handle, float *input, int n_rows, int n_cols,
           float *labels, float *coef, float *intercept, bool fit_intercept,
           bool normalize, int epochs, int loss, float alpha, float l1_ratio,
           bool shuffle, float tol) {
  ASSERT(loss == 0,
         "Parameter loss: Only SQRT_LOSS function is supported for now");

  ML::loss_funct loss_funct = ML::loss_funct::SQRD_LOSS;

  cdFit(handle.getImpl(), input, n_rows, n_cols, labels, coef, intercept,
        fit_intercept, normalize, epochs, loss_funct, alpha, l1_ratio, shuffle,
        tol, handle.getStream());
}

void cdFit(cumlHandle &handle, double *input, int n_rows, int n_cols,
           double *labels, double *coef, double *intercept, bool fit_intercept,
           bool normalize, int epochs, int loss, double alpha, double l1_ratio,
           bool shuffle, double tol) {
  ASSERT(loss == 0,
         "Parameter loss: Only SQRT_LOSS function is supported for now");

  ML::loss_funct loss_funct = ML::loss_funct::SQRD_LOSS;

  cdFit(handle.getImpl(), input, n_rows, n_cols, labels, coef, intercept,
        fit_intercept, normalize, epochs, loss_funct, alpha, l1_ratio, shuffle,
        tol, handle.getStream());
}

void cdPredict(cumlHandle &handle, const float *input, int n_rows, int n_cols,
               const float *coef, float intercept, float *preds, int loss) {
  ML::loss_funct loss_funct = ML::loss_funct::SQRD_LOSS;
  if (loss == 0) {
    loss_funct = ML::loss_funct::SQRD_LOSS;
  } else {
    ASSERT(false, "glm.cu: other functions are not supported yet.");
  }

  cdPredict(handle.getImpl(), input, n_rows, n_cols, coef, intercept, preds,
            loss_funct, handle.getStream());
}

void cdPredict(cumlHandle &handle, const double *input, int n_rows, int n_cols,
               const double *coef, double intercept, double *preds, int loss) {
  ML::loss_funct loss_funct = ML::loss_funct::SQRD_LOSS;
  if (loss == 0) {
    loss_funct = ML::loss_funct::SQRD_LOSS;
  } else {
    ASSERT(false, "glm.cu: other functions are not supported yet.");
  }

  cdPredict(handle.getImpl(), input, n_rows, n_cols, coef, intercept, preds,
            loss_funct, handle.getStream());
}

}  // namespace Solver
}  // namespace ML<|MERGE_RESOLUTION|>--- conflicted
+++ resolved
@@ -14,13 +14,9 @@
  * limitations under the License.
  */
 
-#include <ml_utils.h>
+#include <cuml/solvers/params.hpp>
 #include <cuml/solvers/solver.hpp>
 #include "cd.cuh"
-<<<<<<< HEAD
-#include "cuml/solvers/params.hpp"
-=======
->>>>>>> 56a013ca
 #include "sgd.cuh"
 
 namespace ML {
